package expressions_test

import (
	"bytes"
	"encoding/json"
	"fmt"
	"io/ioutil"
	"reflect"
	"strings"
	"testing"
	"time"

	"github.com/nyaruka/goflow/excellent"
	"github.com/nyaruka/goflow/excellent/types"
	"github.com/nyaruka/goflow/flows/runs"
	"github.com/nyaruka/goflow/legacy/expressions"
	"github.com/nyaruka/goflow/test"
	"github.com/nyaruka/goflow/utils"

	"github.com/stretchr/testify/assert"
	"github.com/stretchr/testify/require"
)

type testTemplate struct {
	old           string
	new           string
	defaultToSelf bool
	dontEval      bool // do the migration test but don't try to evaluate the result
}

func TestMigrateTemplate(t *testing.T) {
	var tests = []testTemplate{

		// contact variables
		{old: `@contact`, new: `@contact`},
		{old: `@CONTACT`, new: `@contact`},
		{old: `@contact.uuid`, new: `@contact.uuid`},
		{old: `@contact.id`, new: `@contact.id`},
		{old: `@contact.name`, new: `@contact.name`},
		{old: `@contact.NAME`, new: `@contact.name`},
		{old: `@contact.first_name`, new: `@contact.first_name`},
		{old: `@contact.gender`, new: `@contact.fields.gender`},
		{old: `@contact.groups`, new: `@(join(contact.groups, ","))`},
		{old: `@contact.language`, new: `@contact.language`},
		{old: `@contact.created_on`, new: `@contact.created_on`},

		// contact URN variables
		{old: `@contact.tel`, new: `@(contact.urns.tel[0].display)`},
		{old: `@contact.tel.display`, new: `@(contact.urns.tel[0].display)`},
		{old: `@contact.tel.scheme`, new: `@(contact.urns.tel[0].scheme)`},
		{old: `@contact.tel.path`, new: `@(contact.urns.tel[0].path)`},
		{old: `@contact.tel.urn`, new: `@(contact.urns.tel[0])`},
		{old: `@contact.tel_e164`, new: `@(contact.urns.tel[0].path)`},
		{old: `@contact.twitterid`, new: `@(contact.urns.twitterid[0].display)`},
		{old: `@contact.mailto`, new: `@(contact.urns.mailto[0].display)`},

		// run variables
		{old: `@flow`, new: `@results`},
		{old: `@flow.favorite_color`, new: `@results.favorite_color`},
		{old: `@flow.favorite_color.category`, new: `@results.favorite_color.category_localized`},
		{old: `@flow.favorite_color.text`, new: `@results.favorite_color.input`},
		{old: `@flow.favorite_color.time`, new: `@results.favorite_color.created_on`},
		{old: `@flow.favorite_color.value`, new: `@results.favorite_color.value`},
		{old: `@flow.2factor`, new: `@(results["2factor"])`},
		{old: `@flow.2factor.value`, new: `@(results["2factor"].value)`},
		{old: `@flow.1`, new: `@(results["1"])`, dontEval: true},
		{old: `@(flow.1337)`, new: `@(results["1337"])`, dontEval: true},
		{old: `@(flow.1337.category)`, new: `@(results["1337"].category_localized)`, dontEval: true},
		{old: `@flow.contact`, new: `@contact`},
		{old: `@flow.contact.name`, new: `@contact.name`},

		{old: `@child.age`, new: `@child.results.age`},
		{old: `@child.age.category`, new: `@child.results.age.category_localized`},
		{old: `@child.age.text`, new: `@child.results.age.input`},
		{old: `@child.age.time`, new: `@child.results.age.created_on`},
		{old: `@child.age.value`, new: `@child.results.age.value`},
		{old: `@child.contact`, new: `@child.contact`},
		{old: `@child.contact.age`, new: `@child.contact.fields.age`},

		{old: `@parent.role`, new: `@parent.results.role`},
		{old: `@parent.role.category`, new: `@parent.results.role.category_localized`},
		{old: `@parent.role.text`, new: `@parent.results.role.input`},
		{old: `@parent.role.time`, new: `@parent.results.role.created_on`},
		{old: `@parent.role.value`, new: `@parent.results.role.value`},
		{old: `@parent.contact`, new: `@parent.contact`},
		{old: `@parent.contact.name`, new: `@parent.contact.name`},
		{old: `@parent.contact.groups`, new: `@(join(parent.contact.groups, ","))`},
		{old: `@parent.contact.gender`, new: `@parent.contact.fields.gender`},
		{old: `@parent.contact.tel`, new: `@(parent.contact.urns.tel[0].display)`},
		{old: `@parent.contact.tel.display`, new: `@(parent.contact.urns.tel[0].display)`},
		{old: `@parent.contact.tel.scheme`, new: `@(parent.contact.urns.tel[0].scheme)`},
		{old: `@parent.contact.tel.path`, new: `@(parent.contact.urns.tel[0].path)`},
		{old: `@parent.contact.tel.urn`, new: `@(parent.contact.urns.tel[0])`},
		{old: `@parent.contact.tel_e164`, new: `@(parent.contact.urns.tel[0].path)`},

		// input
		{old: `@step`, new: `@input`},
		{old: `@step.value`, new: `@input`},
		{old: `@step.text`, new: `@input.text`},
		{old: `@step.attachments`, new: `@input.attachments`},
		{old: `@step.time`, new: `@input.created_on`},
		{old: `@step.contact`, new: `@contact`},
		{old: `@step.contact.name`, new: `@contact.name`},
		{old: `@step.contact.age`, new: `@contact.fields.age`},

		// dates
		{old: `@date`, new: `@(now())`},
		{old: `@date.now`, new: `@(now())`},
		{old: `@date.today`, new: `@(format_date(today()))`},
		{old: `@date.tomorrow`, new: `@(format_date(datetime_add(now(), 1, "D")))`},
		{old: `@date.yesterday`, new: `@(format_date(datetime_add(now(), -1, "D")))`},

		// extra
		{old: `@extra`, new: `@legacy_extra`},
		{old: `@extra.address.state`, new: `@legacy_extra.address.state`},
		{old: `@extra.results.1`, new: `@legacy_extra.results.1`},
		{old: `@extra.flow.role`, new: `@parent.results.role`},

		// variables in parens
		{old: `@(contact.tel)`, new: `@(contact.urns.tel[0].display)`},
		{old: `@(contact.gender)`, new: `@contact.fields.gender`},
		{old: `@(flow.favorite_color)`, new: `@results.favorite_color`},

		// booleans
		{old: `@(TRUE)`, new: `@(true)`},
		{old: `@(False)`, new: `@(false)`},
		{old: `@(TRUE())`, new: `@(true)`},
		{old: `@(FALSE())`, new: `@(false)`},

		// arithmetic
		{old: `@(1 + 2)`, new: `@(1 + 2)`},
		{old: `@(1 - 2)`, new: `@(1 - 2)`},
		{old: `@(-2)`, new: `@(-2)`},
		{old: `@(2 ^ 4)`, new: `@(2 ^ 4)`},
		{old: `@(2 * 4)`, new: `@(2 * 4)`},
		{old: `@(2 / 4)`, new: `@(2 / 4)`},

		// comparisons
		{old: `@(1 = 4)`, new: `@(1 = 4)`},
		{old: `@(1 <> 4)`, new: `@(1 != 4)`},
		{old: `@(1 < 4)`, new: `@(1 < 4)`},
		{old: `@(1 <= 4)`, new: `@(1 <= 4)`},
		{old: `@(1 > 4)`, new: `@(1 > 4)`},
		{old: `@(1 >= 4)`, new: `@(1 >= 4)`},

		// strings
		{old: `@("")`, new: ``},
		{old: `@(" ")`, new: `@(" ")`},
		{old: `@(" "" ")`, new: `@(" \" ")`},
		{old: `@("you" & " are " & contact.gender)`, new: `@("you" & " are " & contact.fields.gender)`},

		// number+number addition/subtraction should stay as addition/subtraction
		{old: `@(5 + 4)`, new: `@(5 + 4)`},
		{old: `@(5 - 4)`, new: `@(5 - 4)`},
		{old: `@(ABS(5) + MOD(7, 2))`, new: `@(abs(5) + mod(7, 2))`},

		// datetime+number addition should get converted to datetime_add
		{old: `@(date.now + 5)`, new: `@(datetime_add(now(), 5, "D"))`},
		{old: `@(now() + 5)`, new: `@(datetime_add(now(), 5, "D"))`},
		{old: `@(date + 5)`, new: `@(datetime_add(now(), 5, "D"))`},
		{old: `@(date.now + 5 + contact.age)`, new: `@(legacy_add(datetime_add(now(), 5, "D"), contact.fields.age))`},

		// datetime+time addition should get converted to datetime_add
		{old: `@(date.now + TIME(2, 30, 0))`, new: `@(datetime_add(now(), format_time(time_from_parts(2, 30, 0), "h") * 60 + format_time(time_from_parts(2, 30, 0), "m"), "m"))`},
		{old: `@(date.now - TIME(2, 30, 0))`, new: `@(datetime_add(now(), -(format_time(time_from_parts(2, 30, 0), "h") * 60 + format_time(time_from_parts(2, 30, 0), "m")), "m"))`},

		// date+number addition should get converted to format_date(datetime_add(...))
		{old: `@(date.today + 5)`, new: `@(format_date(datetime_add(format_date(today()), 5, "D")))`},
		{old: `@(date.yesterday - 5)`, new: `@(format_date(datetime_add(format_date(datetime_add(now(), -1, "D")), -5, "D")))`},
		{old: `@(date.tomorrow - 3 + 10)`, new: `@(format_date(datetime_add(format_date(datetime_add(format_date(datetime_add(now(), 1, "D")), -3, "D")), 10, "D")))`},

		// date+time addition should get converted to replace_time
		{old: `@(today() + TIME(15, 30, 0))`, new: `@(replace_time(today(), time_from_parts(15, 30, 0)))`},
		{old: `@(TODAY()+TIMEVALUE("10:30"))`, new: `@(replace_time(today(), time("10:30")))`},
		{old: `@(DATEVALUE(date.today) + TIMEVALUE(CONCATENATE(flow.time_input, ":00")))`, new: `@(replace_time(date(format_date(today())), time(results.time_input & ":00")))`, dontEval: true},
		{old: `@(contact.join_date + TIME(2, 30, 0))`, new: `@(replace_time(contact.fields.join_date, time_from_parts(2, 30, 0)))`},

		// legacy_add permutations
		{old: `@(contact.age + 5)`, new: `@(legacy_add(contact.fields.age, 5))`},
		{old: `@(contact.join_date + 5 + contact.age)`, new: `@(legacy_add(legacy_add(contact.fields.join_date, 5), contact.fields.age))`},
		{old: `@(contact.age + 100 - 5)`, new: `@(legacy_add(legacy_add(contact.fields.age, 100), -5))`},
		{old: `@((5 + contact.age) / 2)`, new: `@((legacy_add(5, contact.fields.age)) / 2)`},
		{old: `@((DATEDIF(DATEVALUE("1970-01-01"), date.now, "D") * 24 * 60 * 60) + ((((HOUR(date.now)+7) * 60) + MINUTE(date.now)) * 60))`, new: `@(legacy_add((datetime_diff(date("1970-01-01"), now(), "D") * 24 * 60 * 60), ((legacy_add(((legacy_add(format_datetime(now(), "tt"), 7)) * 60), format_datetime(now(), "m"))) * 60)))`},

		// expressions that should default to themselves on error
		{old: `@("hello")`, new: `@(if(is_error("hello"), "@(\"hello\")", "hello"))`, defaultToSelf: true},
		{old: `@extra.exists`, new: `@(if(is_error(legacy_extra.exists), "@extra.exists", legacy_extra.exists))`, defaultToSelf: true},

		// non-expressions
		{old: `bob@nyaruka.com`, new: `bob@nyaruka.com`},
		{old: `@twitter_handle`, new: `@twitter_handle`},

		// misc edge cases
		{old: `@`, new: `@`},
		{old: `@contact.first_name...?`, new: `@contact.first_name...?`},
		{old: `Hi @@@flow.favorite_color @@flow.favorite_color @flow.favorite_color @nyaruka @ @`, new: `Hi @@@results.favorite_color @@flow.favorite_color @results.favorite_color @nyaruka @ @`},
	}

	for _, tc := range tests {
		tests = append(tests, testTemplate{
			old:           "Embedded " + tc.old + " text",
			new:           "Embedded " + tc.new + " text",
			defaultToSelf: tc.defaultToSelf,
			dontEval:      tc.dontEval,
		})
		tests = append(tests, testTemplate{
			old:           "Replace " + tc.old + " two " + tc.old + " times",
			new:           "Replace " + tc.new + " two " + tc.new + " times",
			defaultToSelf: tc.defaultToSelf,
			dontEval:      tc.dontEval,
		})
	}

	server := test.NewTestHTTPServer(49997)
	defer server.Close()

	session, _, err := test.CreateTestSession(server.URL, nil)
	require.NoError(t, err)

	for _, tc := range tests {

		for i := 0; i < 1; i++ {
			options := &expressions.MigrateOptions{DefaultToSelf: tc.defaultToSelf}
			migratedTemplate, err := expressions.MigrateTemplate(tc.old, options)

			defer func() {
				if r := recover(); r != nil {
					t.Errorf("panic migrating template '%s': %#v", tc.old, r)
				}
			}()

			assert.NoError(t, err, "error migrating template '%s'", tc.old)
			assert.Equal(t, tc.new, migratedTemplate, "migrating template '%s' failed", tc.old)

			if migratedTemplate == tc.new && !tc.dontEval {
				// check that the migrated template can be evaluated
<<<<<<< HEAD
				_, err = session.Runs()[0].EvaluateTemplateValue(migratedTemplate)
=======
				_, err := session.Runs()[0].EvaluateTemplate(migratedTemplate)
>>>>>>> 11a82a46
				require.NoError(t, err, "unable to evaluate migrated template '%s'", migratedTemplate)
			}
		}
	}
}

type legacyVariables map[string]interface{}

func (v legacyVariables) Resolve(env utils.Environment, key string) types.XValue {
	key = strings.ToLower(key)
	for k, val := range v {
		if strings.ToLower(k) == key {
			return toXType(val)
		}
	}
	return nil
}

func (v legacyVariables) Describe() string {
	return "legacy vars"
}

func (v legacyVariables) Reduce(env utils.Environment) types.XPrimitive {
	return toXType(v["*"]).(types.XPrimitive)
}

func (v legacyVariables) ToXJSON(env utils.Environment) types.XText { return types.NewXText("LEGACY") }

func toXType(val interface{}) types.XValue {
	if utils.IsNil(val) {
		return nil
	}

	switch typed := val.(type) {
	case string:
		return types.NewXText(typed)
	case json.Number:
		return types.RequireXNumberFromString(string(typed))
	case map[string]interface{}:
		return legacyVariables(typed)
	}
	panic(fmt.Sprintf("unsupported type: %s", reflect.TypeOf(val)))
}

func (v legacyVariables) Migrate() legacyVariables {
	migrated := make(map[string]interface{})

	for key, val := range v {
		key = strings.ToLower(key)
		switch key {
		case "flow":
			migrated["run"] = map[string]interface{}{"results": val}
		case "contact":
			asMap, isMap := val.(map[string]interface{})
			if isMap {
				migrated["contact"] = migrateContact(asMap)
			} else {
				migrated["contact"] = val
			}
		default:
			migrated[key] = val
		}
	}
	return migrated
}

func migrateContact(contact map[string]interface{}) map[string]interface{} {
	fields := make(map[string]interface{})
	migrated := map[string]interface{}{"fields": fields}
	for key, val := range contact {
		key = strings.ToLower(key)
		if key == "*" || key == "name" {
			migrated[key] = val
		} else {
			fields[key] = val
		}
	}
	return migrated
}

type legacyTestContext struct {
	Variables legacyVariables `json:"variables"`
	Timezone  string          `json:"timezone"`
	DateStyle string          `json:"date_style"`
	Now       *time.Time      `json:"now"`
}

type legacyTest struct {
	Template  string            `json:"template"`
	Context   legacyTestContext `json:"context"`
	URLEncode bool              `json:"url_encode"`
	Output    string            `json:"output"`
	Errors    []string          `json:"errors"`
}

// TestLegacyTests runs the tests from https://github.com/rapidpro/expressions,  migrating each template first
func TestLegacyTests(t *testing.T) {
	legacyTestData, err := ioutil.ReadFile("testdata/legacy_tests.json")
	require.NoError(t, err)

	var tests []legacyTest
	d := json.NewDecoder(bytes.NewReader(legacyTestData))
	d.UseNumber()
	err = d.Decode(&tests)
	require.NoError(t, err)

	for _, tc := range tests {
		migratedTemplate, err := expressions.MigrateTemplate(tc.Template, nil)

		defer func() {
			if r := recover(); r != nil {
				t.Errorf("panic migrating template '%s': %#v", tc.Template, r)
			}
		}()

		if err != nil {
			assert.Equal(t, tc.Output, migratedTemplate, "migrated template should match input on error")
		} else {
			// evaluate the migrated template
			tz, err := time.LoadLocation(tc.Context.Timezone)
			require.NoError(t, err)

			env := utils.NewEnvironmentBuilder().WithDateFormat(utils.DateFormatDayMonthYear).WithTimezone(tz).Build()
			if tc.Context.Now != nil {
				utils.SetTimeSource(utils.NewFixedTimeSource(*tc.Context.Now))
				defer utils.SetTimeSource(utils.DefaultTimeSource)
			}

			migratedVars := tc.Context.Variables.Migrate()
			migratedVarsJSON, _ := json.Marshal(migratedVars)

			_, err = excellent.EvaluateTemplate(env, migratedVars, migratedTemplate, runs.RunContextTopLevels)

			if len(tc.Errors) > 0 {
				assert.Error(t, err, "expecting error evaluating template '%s' (migrated from '%s') with context %s", migratedTemplate, tc.Template, migratedVarsJSON)
			} else {
				// TODO enable checking of output
				//assert.Equal(t, tc.Output, output, "output mismatch for template '%s' (migrated from '%s') with context %s", migratedTemplate, tc.Template, migratedVarsJSON)
			}
		}
	}
}

func TestMigrateStringLiteral(t *testing.T) {
	assert.Equal(t, `""`, expressions.MigrateStringLiteral(`""`))
	assert.Equal(t, `"abc"`, expressions.MigrateStringLiteral(`"abc"`))
	assert.Equal(t, `"\"hello\""`, expressions.MigrateStringLiteral(`"""hello"""`))
	assert.Equal(t, `"line1\nline2\ttabbed"`, expressions.MigrateStringLiteral(`"line1\nline2\ttabbed"`))
	assert.Equal(t, `"\D\w+[\.*]"`, expressions.MigrateStringLiteral(`"\D\w+[\.*]"`))
}<|MERGE_RESOLUTION|>--- conflicted
+++ resolved
@@ -234,11 +234,7 @@
 
 			if migratedTemplate == tc.new && !tc.dontEval {
 				// check that the migrated template can be evaluated
-<<<<<<< HEAD
-				_, err = session.Runs()[0].EvaluateTemplateValue(migratedTemplate)
-=======
 				_, err := session.Runs()[0].EvaluateTemplate(migratedTemplate)
->>>>>>> 11a82a46
 				require.NoError(t, err, "unable to evaluate migrated template '%s'", migratedTemplate)
 			}
 		}
