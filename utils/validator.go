--- conflicted
+++ resolved
@@ -122,43 +122,10 @@
 
 		// generate a more user friendly description of the problem
 		var problem string
-<<<<<<< HEAD
-		switch fieldErr.Tag() {
-		case "required":
-			problem = "is required"
-		case "uuid":
-			problem = "must be a valid UUID"
-		case "uuid4":
-			problem = "must be a valid UUID4"
-		case "url":
-			problem = "is not a valid URL"
-		case "min":
-			problem = fmt.Sprintf("must have a minimum of %s items", fieldErr.Param())
-		case "max":
-			problem = fmt.Sprintf("must have a maximum of %s items", fieldErr.Param())
-		case "mutually_exclusive":
-			problem = fmt.Sprintf("is mutually exclusive with '%s'", fieldErr.Param())
-		case "http_method":
-			problem = "is not a valid HTTP method"
-		case "msg_topic":
-			problem = "is not a valid message topic"
-		case "date_format":
-			problem = "is not a valid date format"
-		case "time_format":
-			problem = "is not a valid time format"
-		case "language":
-			problem = "is not a valid language code"
-		case "country":
-			problem = "is not a valid country code"
-		case "contact_status":
-			problem = "is not a valid contact status"
-		default:
-=======
 		messageFunc := messageFuncs[fieldErr.Tag()]
 		if messageFunc != nil {
 			problem = messageFunc(fieldErr)
 		} else {
->>>>>>> 290b1fcd
 			problem = fmt.Sprintf("failed tag '%s'", fieldErr.Tag())
 		}
 
