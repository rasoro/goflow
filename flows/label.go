--- conflicted
+++ resolved
@@ -10,31 +10,14 @@
 
 // Label represents a message label
 type Label struct {
-<<<<<<< HEAD
 	uuid assets.LabelUUID
-=======
-	uuid LabelUUID
-	id   LabelID
->>>>>>> 7b426087
 	name string
 }
 
 // NewLabel creates a new label given the passed in uuid and name
-<<<<<<< HEAD
 func NewLabel(uuid assets.LabelUUID, name string) *Label {
 	return &Label{uuid, name}
-=======
-func NewLabel(uuid LabelUUID, id LabelID, name string) *Label {
-	return &Label{
-		uuid: uuid,
-		id:   id,
-		name: name,
-	}
->>>>>>> 7b426087
 }
-
-// ID returns the ID of this label
-func (l *Label) ID() LabelID { return l.id }
 
 // UUID returns the UUID of this label
 func (l *Label) UUID() assets.LabelUUID { return l.uuid }
@@ -45,19 +28,15 @@
 // Reference returns a reference to this label
 func (l *Label) Reference() *LabelReference { return NewLabelReference(l.uuid, l.name) }
 
+var _ assets.Label = (*Label)(nil)
+
 //------------------------------------------------------------------------------------------
 // JSON Encoding / Decoding
 //------------------------------------------------------------------------------------------
 
 type labelEnvelope struct {
-<<<<<<< HEAD
 	UUID assets.LabelUUID `json:"uuid" validate:"required,uuid4"`
 	Name string           `json:"name"`
-=======
-	UUID LabelUUID `json:"uuid" validate:"required,uuid4"`
-	ID   LabelID   `json:"id,omitempty"`
-	Name string    `json:"name"`
->>>>>>> 7b426087
 }
 
 // ReadLabel reads a label asset from the given JSON
@@ -67,7 +46,7 @@
 		return nil, fmt.Errorf("unable to read label: %s", err)
 	}
 
-	return NewLabel(le.UUID, le.ID, le.Name), nil
+	return NewLabel(le.UUID, le.Name), nil
 }
 
 // ReadLabels reads an array of labels from the given JSON
