--- conflicted
+++ resolved
@@ -8,37 +8,23 @@
 // WebhookServiceFactory resolves a session to a webhook service
 type WebhookServiceFactory func(flows.Session) flows.WebhookService
 
-<<<<<<< HEAD
-// NLUService resolves a session and classifier to an NLU provider
-type NLUService func(flows.Session, assets.Classifier) flows.NLUProvider
+// NLUServiceFactory resolves a session and classifier to an NLU service
+type NLUServiceFactory func(flows.Session, assets.Classifier) flows.NLUService
 
-// AirtimeService resolves a session to an airtime provider
-type AirtimeService func(flows.Session) flows.AirtimeProvider
-
-type services struct {
-	webhook WebhookService
-	nlu     NLUService
-	airtime AirtimeService
-=======
 // AirtimeServiceFactory resolves a session to an airtime service
 type AirtimeServiceFactory func(flows.Session) flows.AirtimeService
 
 type services struct {
 	webhook WebhookServiceFactory
+	nlu     NLUServiceFactory
 	airtime AirtimeServiceFactory
->>>>>>> 0f446ae0
 }
 
 func newEmptyServices() *services {
 	return &services{
-<<<<<<< HEAD
-		webhook: func(flows.Session) flows.WebhookProvider { return nil },
-		nlu:     func(flows.Session, assets.Classifier) flows.NLUProvider { return nil },
-		airtime: func(flows.Session) flows.AirtimeProvider { return nil },
-=======
 		webhook: func(flows.Session) flows.WebhookService { return nil },
+		nlu:     func(flows.Session, assets.Classifier) flows.NLUService { return nil },
 		airtime: func(flows.Session) flows.AirtimeService { return nil },
->>>>>>> 0f446ae0
 	}
 }
 
@@ -46,14 +32,10 @@
 	return s.webhook(session)
 }
 
-<<<<<<< HEAD
-func (s *services) NLU(session flows.Session, classifier assets.Classifier) flows.NLUProvider {
+func (s *services) NLU(session flows.Session, classifier assets.Classifier) flows.NLUService {
 	return s.nlu(session, classifier)
 }
 
-func (s *services) Airtime(session flows.Session) flows.AirtimeProvider {
-=======
 func (s *services) Airtime(session flows.Session) flows.AirtimeService {
->>>>>>> 0f446ae0
 	return s.airtime(session)
 }