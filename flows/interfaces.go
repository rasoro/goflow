package flows

import (
	"time"

	"github.com/nyaruka/goflow/utils"
)

type UUID string
type NodeUUID UUID
type ExitUUID UUID
type FlowUUID UUID
type ActionUUID UUID
type ContactUUID UUID
type GroupUUID UUID
type FieldUUID UUID
type ChannelUUID UUID
type RunUUID UUID
type StepUUID UUID
<<<<<<< HEAD
=======
type LabelUUID UUID
>>>>>>> 605f3554

type Language string

type Flow interface {
	Name() string
	Language() Language
	UUID() FlowUUID
	Translations() FlowTranslations

	Nodes() []Node
	GetNode(uuid NodeUUID) Node

	Validate() error

	CreateRun(env FlowEnvironment, contact Contact, parent FlowRun) FlowRun
}

// RunStatus represents the current status of the flow run
type RunStatus string

const (
	// RunActive represents an active flow run that is awaiting input
	RunActive RunStatus = "A"

	// RunCompleted represents a flow run that has run to completion
	RunCompleted RunStatus = "C"

	// RunExpired represents a flow run that expired due to inactivity
	RunExpired RunStatus = "E"

	// RunInterrupted represents a flow run that was interrupted by another flow
	RunInterrupted RunStatus = "I"
)

func (r RunStatus) String() string { return string(r) }

type FlowEnvironment interface {
	GetFlow(FlowUUID) (Flow, error)
	GetRun(RunUUID) (FlowRun, error)
	GetContact(ContactUUID) (Contact, error)
	utils.Environment
}

type Node interface {
	UUID() NodeUUID

	Router() Router
	Actions() []Action
	Exits() []Exit
	Wait() Wait
}

type Action interface {
	Execute(FlowRun, Step) error
	Validate() error
	utils.Typed
}

type Router interface {
	PickRoute(FlowRun, []Exit, Step) (Route, error)
	Validate([]Exit) error
	Name() string
	utils.Typed
}

type Route struct {
	exit  ExitUUID
	match string
}

func (r Route) Exit() ExitUUID { return r.exit }
func (r Route) Match() string  { return r.match }

var NoRoute = Route{}

func NewRoute(exit ExitUUID, match string) Route {
	return Route{exit, match}
}

type Exit interface {
	UUID() ExitUUID
	Destination() NodeUUID
	Name() string
}

type Wait interface {
	Begin(FlowRun, Step) error
	ShouldEnd(FlowRun, Step) (Event, error)
	End(FlowRun, Step, Event) error
	utils.Typed
	utils.VariableResolver
}

// FlowTranslations provide a way to get the Translations for a flow for a specific language
type FlowTranslations interface {
	GetTranslations(Language) Translations
}

// Translations provide a way to get the translation for a specific language for a uuid/key pair
type Translations interface {
	GetText(uuid UUID, key string, backdown string) string
}

type Context interface {
	utils.VariableResolver
	Contact() Contact
	Run() FlowRun
}

type Input interface {
	utils.VariableResolver
	utils.Typed
}

type Event interface {
	CreatedOn() *time.Time
	SetCreatedOn(time.Time)

	Step() StepUUID
	SetStep(StepUUID)

	utils.Typed
}

type Step interface {
	utils.VariableResolver

	UUID() StepUUID
	Node() NodeUUID
	Exit() ExitUUID

	ArrivedOn() time.Time
	LeftOn() *time.Time

	Leave(ExitUUID)

	Events() []Event
}

type Contact interface {
	utils.VariableResolver

	UUID() ContactUUID

	Language() Language
	SetLanguage(Language)

	Groups() GroupList
	AddGroup(uuid GroupUUID, name string)
	RemoveGroup(uuid GroupUUID) bool

	Fields() Fields

	URNs() URNList
}

type Group interface {
	utils.VariableResolver

	UUID() GroupUUID
	Name() string
}

type GroupList interface {
	FindGroup(GroupUUID) Group
	utils.VariableResolver
}

type Results interface {
	Save(node NodeUUID, name string, value string, category string, createdOn time.Time)
	utils.VariableResolver
}

type Result interface {
	utils.VariableResolver
}

type Fields interface {
	Save(uuid FieldUUID, name string, value string, createdOn time.Time)
	utils.VariableResolver
}

type Field interface {
	utils.VariableResolver
}

// RunOutput represents the output of a Run in its last execution cycle
type RunOutput interface {
	Runs() []FlowRun
	AddRun(FlowRun)

	ActiveRun() FlowRun

	Events() []Event
	AddEvent(Event)
}

// FlowRun represents a single run on a flow by a single contact
type FlowRun interface {
	UUID() RunUUID
	FlowUUID() FlowUUID
	Flow() Flow
	Hydrate(FlowEnvironment) error

	ContactUUID() ContactUUID
	Contact() Contact

	ChannelUUID() ChannelUUID
	Channel() Channel
	SetChannel(Channel)

	Context() Context
	Results() Results
	Environment() FlowEnvironment

	Output() RunOutput
	SetOutput(RunOutput)
	ResetOutput()

	Status() RunStatus
	Exit(RunStatus)
	IsComplete() bool

	Wait() Wait
	SetWait(Wait)

	Input() Input
	SetInput(Input)

	AddEvent(Step, Event)
	AddError(Step, error)

	CreateStep(Node) Step
	Path() []Step

	SetLanguage(Language)
	SetFlowTranslations(FlowTranslations)
	GetText(uuid UUID, key string, backdown string) string

	Webhook() utils.RequestResponse
	SetWebhook(utils.RequestResponse)

	Child() FlowRunReference
	Parent() FlowRunReference

	CreatedOn() time.Time
	ModifiedOn() time.Time
	ExpiresOn() *time.Time
	TimesOutOn() *time.Time
	ExitedOn() *time.Time
}

// FlowRunReference represents a flow run reference within a flow
type FlowRunReference interface {
	UUID() RunUUID
	FlowUUID() FlowUUID
	ContactUUID() ContactUUID
	ChannelUUID() ChannelUUID

	Results() Results
	Status() RunStatus

	CreatedOn() time.Time
	ModifiedOn() time.Time
	ExpiresOn() *time.Time
	TimesOutOn() *time.Time
	ExitedOn() *time.Time
}

// ChannelType represents the type of a Channel
type ChannelType string

func (ct ChannelType) String() string { return string(ct) }

type Channel interface {
	UUID() ChannelUUID
	Name() string
	Type() ChannelType
}<|MERGE_RESOLUTION|>--- conflicted
+++ resolved
@@ -17,10 +17,7 @@
 type ChannelUUID UUID
 type RunUUID UUID
 type StepUUID UUID
-<<<<<<< HEAD
-=======
 type LabelUUID UUID
->>>>>>> 605f3554
 
 type Language string
 
