--- conflicted
+++ resolved
@@ -397,11 +397,8 @@
 	tests := []struct {
 		Description     string            `json:"description"`
 		NoContact       bool              `json:"no_contact"`
-<<<<<<< HEAD
 		NoURNs          bool              `json:"no_urns"`
-=======
 		NoInput         bool              `json:"no_input"`
->>>>>>> e03af3a6
 		ActionJSON      json.RawMessage   `json:"action"`
 		ValidationError string            `json:"validation_error"`
 		Events          []json.RawMessage `json:"events"`
