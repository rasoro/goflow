--- conflicted
+++ resolved
@@ -20,15 +20,9 @@
         ],
         "inspection": {
             "dependencies": {},
-<<<<<<< HEAD
-            "parent_refs": [],
-            "results": [],
-            "waiting_exits": []
-=======
-            "results": [],
-            "waiting_exits": [],
-            "parent_refs": []
->>>>>>> 0071fdb4
+            "results": [],
+            "waiting_exits": [],
+            "parent_refs": []
         }
     },
     {
@@ -51,15 +45,9 @@
         ],
         "inspection": {
             "dependencies": {},
-<<<<<<< HEAD
-            "parent_refs": [],
-            "results": [],
-            "waiting_exits": []
-=======
-            "results": [],
-            "waiting_exits": [],
-            "parent_refs": []
->>>>>>> 0071fdb4
+            "results": [],
+            "waiting_exits": [],
+            "parent_refs": []
         }
     },
     {
@@ -75,15 +63,9 @@
         ],
         "inspection": {
             "dependencies": {},
-<<<<<<< HEAD
-            "parent_refs": [],
-            "results": [],
-            "waiting_exits": []
-=======
-            "results": [],
-            "waiting_exits": [],
-            "parent_refs": []
->>>>>>> 0071fdb4
+            "results": [],
+            "waiting_exits": [],
+            "parent_refs": []
         }
     },
     {
@@ -188,15 +170,9 @@
         ],
         "inspection": {
             "dependencies": {},
-<<<<<<< HEAD
-            "parent_refs": [],
-            "results": [],
-            "waiting_exits": []
-=======
-            "results": [],
-            "waiting_exits": [],
-            "parent_refs": []
->>>>>>> 0071fdb4
+            "results": [],
+            "waiting_exits": [],
+            "parent_refs": []
         }
     },
     {
@@ -245,15 +221,9 @@
         ],
         "inspection": {
             "dependencies": {},
-<<<<<<< HEAD
-            "parent_refs": [],
-            "results": [],
-            "waiting_exits": []
-=======
-            "results": [],
-            "waiting_exits": [],
-            "parent_refs": []
->>>>>>> 0071fdb4
+            "results": [],
+            "waiting_exits": [],
+            "parent_refs": []
         }
     }
 ]