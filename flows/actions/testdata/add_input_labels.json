--- conflicted
+++ resolved
@@ -12,20 +12,19 @@
             ]
         },
         "events": [],
-        "templates": [],
         "inspection": {
             "dependencies": {
                 "labels": [
                     {
-                        "missing": true,
+                        "uuid": "33382939-babf-4982-9395-8793feb4e7c6",
                         "name": "Climbing",
-                        "uuid": "33382939-babf-4982-9395-8793feb4e7c6"
+                        "missing": true
                     }
                 ]
             },
-            "parent_refs": [],
             "results": [],
-            "waiting_exits": []
+            "waiting_exits": [],
+            "parent_refs": []
         }
     },
     {
@@ -74,15 +73,9 @@
         ],
         "inspection": {
             "dependencies": {},
-<<<<<<< HEAD
-            "parent_refs": [],
-            "results": [],
-            "waiting_exits": []
-=======
             "results": [],
             "waiting_exits": [],
             "parent_refs": []
->>>>>>> 0071fdb4
         }
     },
     {
