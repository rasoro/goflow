[
    {
        "description": "Error event and action skipped if both text and audio URL are empty",
        "no_input": true,
        "action": {
            "type": "say_msg",
            "uuid": "ad154980-7bf7-4ab8-8728-545fd6378912",
            "text": "@(\"\")"
        },
        "in_flow_type": "voice",
        "events": [
            {
                "type": "error",
                "created_on": "2018-10-18T14:20:30.000123456Z",
                "step_uuid": "59d74b86-3e2f-4a93-aece-b05d2fdcde0c",
                "text": "need either audio URL or backdown text, skipping"
            }
        ]
    },
    {
        "description": "IVR created event with msg attachment if we have an audio URL",
        "no_input": true,
        "action": {
            "type": "say_msg",
            "uuid": "ad154980-7bf7-4ab8-8728-545fd6378912",
            "text": "Hi there @contact.name",
            "audio_url": "http://uploads.temba.io/welcome.m4a"
        },
        "in_flow_type": "voice",
        "events": [
            {
                "type": "ivr_created",
                "created_on": "2018-10-18T14:20:30.000123456Z",
                "step_uuid": "59d74b86-3e2f-4a93-aece-b05d2fdcde0c",
                "msg": {
                    "uuid": "9688d21d-95aa-4bed-afc7-f31b35731a3d",
                    "urn": "tel:+12065551212",
                    "channel": {
                        "uuid": "57f1078f-88aa-46f4-a59a-948a5739c03d",
                        "name": "My Android Phone"
                    },
                    "text": "Hi there Ryan Lewis",
                    "attachments": [
                        "audio:http://uploads.temba.io/welcome.m4a"
                    ]
                }
            }
        ],
        "templates": [
            "Hi there @contact.name"
        ],
        "inspection": {
            "dependencies": {},
<<<<<<< HEAD
            "parent_refs": [],
            "results": [],
            "waiting_exits": []
=======
            "results": [],
            "waiting_exits": [],
            "parent_refs": []
>>>>>>> 0071fdb4
        }
    },
    {
        "description": "IVR created event without msg attachment if we don't have an audio URL",
        "no_input": true,
        "action": {
            "type": "say_msg",
            "uuid": "ad154980-7bf7-4ab8-8728-545fd6378912",
            "text": "Hi there @contact.name"
        },
        "in_flow_type": "voice",
        "events": [
            {
                "type": "ivr_created",
                "created_on": "2018-10-18T14:20:30.000123456Z",
                "step_uuid": "59d74b86-3e2f-4a93-aece-b05d2fdcde0c",
                "msg": {
                    "uuid": "9688d21d-95aa-4bed-afc7-f31b35731a3d",
                    "urn": "tel:+12065551212",
                    "channel": {
                        "uuid": "57f1078f-88aa-46f4-a59a-948a5739c03d",
                        "name": "My Android Phone"
                    },
                    "text": "Hi there Ryan Lewis"
                }
            }
        ]
    },
    {
        "description": "Text and audio URL can be localized",
        "no_input": true,
        "action": {
            "type": "say_msg",
            "uuid": "ad154980-7bf7-4ab8-8728-545fd6378912",
            "text": "Hi there @contact.name",
            "audio_url": "http://uploads.temba.io/welcome.m4a"
        },
        "localization": {
            "spa": {
                "ad154980-7bf7-4ab8-8728-545fd6378912": {
                    "audio_url": [
                        "http://uploads.temba.io/bienvenido.m4a"
                    ],
                    "text": [
                        "Hola @contact.name"
                    ]
                }
            }
        },
        "in_flow_type": "voice",
        "events": [
            {
                "type": "ivr_created",
                "created_on": "2018-10-18T14:20:30.000123456Z",
                "step_uuid": "59d74b86-3e2f-4a93-aece-b05d2fdcde0c",
                "msg": {
                    "uuid": "9688d21d-95aa-4bed-afc7-f31b35731a3d",
                    "urn": "tel:+12065551212",
                    "channel": {
                        "uuid": "57f1078f-88aa-46f4-a59a-948a5739c03d",
                        "name": "My Android Phone"
                    },
                    "text": "Hola Ryan Lewis",
                    "attachments": [
                        "audio:http://uploads.temba.io/bienvenido.m4a"
                    ]
                }
            }
        ],
        "templates": [
            "Hi there @contact.name",
            "Hola @contact.name"
        ],
        "inspection": {
            "dependencies": {},
<<<<<<< HEAD
            "parent_refs": [],
            "results": [],
            "waiting_exits": []
=======
            "results": [],
            "waiting_exits": [],
            "parent_refs": []
>>>>>>> 0071fdb4
        }
    }
]<|MERGE_RESOLUTION|>--- conflicted
+++ resolved
@@ -51,15 +51,9 @@
         ],
         "inspection": {
             "dependencies": {},
-<<<<<<< HEAD
-            "parent_refs": [],
-            "results": [],
-            "waiting_exits": []
-=======
             "results": [],
             "waiting_exits": [],
             "parent_refs": []
->>>>>>> 0071fdb4
         }
     },
     {
@@ -135,15 +129,9 @@
         ],
         "inspection": {
             "dependencies": {},
-<<<<<<< HEAD
-            "parent_refs": [],
-            "results": [],
-            "waiting_exits": []
-=======
             "results": [],
             "waiting_exits": [],
             "parent_refs": []
->>>>>>> 0071fdb4
         }
     }
 ]