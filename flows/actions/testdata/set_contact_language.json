[
    {
        "description": "Error event if session has no contact",
        "no_contact": true,
        "action": {
            "type": "set_contact_language",
            "uuid": "ad154980-7bf7-4ab8-8728-545fd6378912",
            "language": "eng"
        },
        "events": [
            {
                "type": "error",
                "created_on": "2018-10-18T14:20:30.000123456Z",
                "step_uuid": "59d74b86-3e2f-4a93-aece-b05d2fdcde0c",
                "text": "can't execute action in session without a contact"
            }
        ]
    },
    {
        "description": "Error event and action skipped if language contains expression error",
        "action": {
            "type": "set_contact_language",
            "uuid": "ad154980-7bf7-4ab8-8728-545fd6378912",
            "language": "@(1 / 0)"
        },
        "events": [
            {
                "type": "error",
                "created_on": "2018-10-18T14:20:30.000123456Z",
                "step_uuid": "59d74b86-3e2f-4a93-aece-b05d2fdcde0c",
                "text": "error evaluating @(1 / 0): division by zero"
            }
        ],
        "templates": [
            "@(1 / 0)"
        ],
        "inspection": {
            "dependencies": {},
<<<<<<< HEAD
            "parent_refs": [],
            "results": [],
            "waiting_exits": []
=======
            "results": [],
            "waiting_exits": [],
            "parent_refs": []
>>>>>>> 0071fdb4
        }
    },
    {
        "description": "Error event and action skipped if language isn't valid",
        "action": {
            "type": "set_contact_language",
            "uuid": "ad154980-7bf7-4ab8-8728-545fd6378912",
            "language": "xxxxxxxxxx"
        },
        "events": [
            {
                "type": "error",
                "created_on": "2018-10-18T14:20:30.000123456Z",
                "step_uuid": "59d74b86-3e2f-4a93-aece-b05d2fdcde0c",
                "text": "iso-639-3 codes must be 3 characters, got: xxxxxxxxxx"
            }
        ],
        "templates": [
            "xxxxxxxxxx"
        ],
        "inspection": {
            "dependencies": {},
<<<<<<< HEAD
            "parent_refs": [],
            "results": [],
            "waiting_exits": []
=======
            "results": [],
            "waiting_exits": [],
            "parent_refs": []
>>>>>>> 0071fdb4
        }
    },
    {
        "description": "NOOP if language doesn't change",
        "action": {
            "type": "set_contact_language",
            "uuid": "ad154980-7bf7-4ab8-8728-545fd6378912",
            "language": "eng"
        },
        "events": []
    },
    {
        "description": "Language changed event if language cleared",
        "action": {
            "type": "set_contact_language",
            "uuid": "ad154980-7bf7-4ab8-8728-545fd6378912",
            "language": ""
        },
        "events": [
            {
                "type": "contact_language_changed",
                "created_on": "2018-10-18T14:20:30.000123456Z",
                "step_uuid": "59d74b86-3e2f-4a93-aece-b05d2fdcde0c",
                "language": ""
            }
        ],
        "contact_after": {
            "uuid": "5d76d86b-3bb9-4d5a-b822-c9d86f5d8e4f",
            "name": "Ryan Lewis",
            "timezone": "America/Guayaquil",
            "created_on": "2018-06-20T11:40:30.123456789Z",
            "urns": [
                "tel:+12065551212?channel=57f1078f-88aa-46f4-a59a-948a5739c03d\u0026id=123",
                "twitterid:54784326227#nyaruka"
            ],
            "groups": [
                {
                    "uuid": "b7cf0d83-f1c9-411c-96fd-c511a4cfa86d",
                    "name": "Testers"
                },
                {
                    "uuid": "0ec97956-c451-48a0-a180-1ce766623e31",
                    "name": "Males"
                }
            ],
            "fields": {
                "gender": {
                    "text": "Male"
                }
            }
        }
    },
    {
        "description": "Language changed and dynamic group changed events if language changes",
        "action": {
            "type": "set_contact_language",
            "uuid": "ad154980-7bf7-4ab8-8728-545fd6378912",
            "language": "fra"
        },
        "events": [
            {
                "type": "contact_language_changed",
                "created_on": "2018-10-18T14:20:30.000123456Z",
                "step_uuid": "59d74b86-3e2f-4a93-aece-b05d2fdcde0c",
                "language": "fra"
            },
            {
                "type": "contact_groups_changed",
                "created_on": "2018-10-18T14:20:30.000123456Z",
                "step_uuid": "59d74b86-3e2f-4a93-aece-b05d2fdcde0c",
                "groups_added": [
                    {
                        "uuid": "aa704054-95ea-49e4-b9d7-12090afb5403",
                        "name": "Francophones"
                    }
                ]
            }
        ],
        "contact_after": {
            "uuid": "5d76d86b-3bb9-4d5a-b822-c9d86f5d8e4f",
            "name": "Ryan Lewis",
            "language": "fra",
            "timezone": "America/Guayaquil",
            "created_on": "2018-06-20T11:40:30.123456789Z",
            "urns": [
                "tel:+12065551212?channel=57f1078f-88aa-46f4-a59a-948a5739c03d\u0026id=123",
                "twitterid:54784326227#nyaruka"
            ],
            "groups": [
                {
                    "uuid": "b7cf0d83-f1c9-411c-96fd-c511a4cfa86d",
                    "name": "Testers"
                },
                {
                    "uuid": "0ec97956-c451-48a0-a180-1ce766623e31",
                    "name": "Males"
                },
                {
                    "uuid": "aa704054-95ea-49e4-b9d7-12090afb5403",
                    "name": "Francophones"
                }
            ],
            "fields": {
                "gender": {
                    "text": "Male"
                }
            }
        }
    }
]<|MERGE_RESOLUTION|>--- conflicted
+++ resolved
@@ -36,15 +36,9 @@
         ],
         "inspection": {
             "dependencies": {},
-<<<<<<< HEAD
-            "parent_refs": [],
-            "results": [],
-            "waiting_exits": []
-=======
             "results": [],
             "waiting_exits": [],
             "parent_refs": []
->>>>>>> 0071fdb4
         }
     },
     {
@@ -67,15 +61,9 @@
         ],
         "inspection": {
             "dependencies": {},
-<<<<<<< HEAD
-            "parent_refs": [],
-            "results": [],
-            "waiting_exits": []
-=======
             "results": [],
             "waiting_exits": [],
             "parent_refs": []
->>>>>>> 0071fdb4
         }
     },
     {
