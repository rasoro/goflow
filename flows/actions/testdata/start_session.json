--- conflicted
+++ resolved
@@ -2,92 +2,64 @@
     {
         "description": "NOOP if no recipients",
         "action": {
-            "uuid": "ad154980-7bf7-4ab8-8728-545fd6378912",
-            "type": "start_session",
+            "type": "start_session",
+            "uuid": "ad154980-7bf7-4ab8-8728-545fd6378912",
             "flow": {
                 "uuid": "b7cf0d83-f1c9-411c-96fd-c511a4cfa86d",
                 "name": "Collect Age"
             }
         },
         "events": [],
-        "templates": [],
-        "inspection": {
-            "dependencies": {
-                "flows": [
-                    {
-                        "name": "Collect Age",
-                        "uuid": "b7cf0d83-f1c9-411c-96fd-c511a4cfa86d"
-                    }
-                ]
-            },
-            "parent_refs": [],
-            "results": [],
-            "waiting_exits": []
+        "inspection": {
+            "dependencies": {
+                "flows": [
+                    {
+                        "uuid": "b7cf0d83-f1c9-411c-96fd-c511a4cfa86d",
+                        "name": "Collect Age"
+                    }
+                ]
+            },
+            "results": [],
+            "waiting_exits": [],
+            "parent_refs": []
         }
     },
     {
         "description": "NOOP if missing group dependency",
         "action": {
-            "uuid": "ad154980-7bf7-4ab8-8728-545fd6378912",
-            "type": "start_session",
-            "flow": {
-                "uuid": "b7cf0d83-f1c9-411c-96fd-c511a4cfa86d",
-                "name": "Collect Age"
-            },
+            "type": "start_session",
+            "uuid": "ad154980-7bf7-4ab8-8728-545fd6378912",
             "groups": [
                 {
                     "uuid": "33382939-babf-4982-9395-8793feb4e7c6",
                     "name": "Climbers"
                 }
-            ]
-        },
-<<<<<<< HEAD
-=======
-        "dependencies_error": "missing dependencies: group[uuid=33382939-babf-4982-9395-8793feb4e7c6,name=Climbers]"
-    },
-    {
-        "description": "NOOP if no recipients",
-        "action": {
-            "type": "start_session",
-            "uuid": "ad154980-7bf7-4ab8-8728-545fd6378912",
+            ],
             "flow": {
                 "uuid": "b7cf0d83-f1c9-411c-96fd-c511a4cfa86d",
                 "name": "Collect Age"
             }
         },
->>>>>>> 0071fdb4
         "events": [],
-        "templates": [],
-        "inspection": {
-            "dependencies": {
-                "flows": [
-                    {
-<<<<<<< HEAD
-                        "name": "Collect Age",
-                        "uuid": "b7cf0d83-f1c9-411c-96fd-c511a4cfa86d"
-                    }
-                ],
-                "groups": [
-                    {
-                        "missing": true,
+        "inspection": {
+            "dependencies": {
+                "flows": [
+                    {
+                        "uuid": "b7cf0d83-f1c9-411c-96fd-c511a4cfa86d",
+                        "name": "Collect Age"
+                    }
+                ],
+                "groups": [
+                    {
+                        "uuid": "33382939-babf-4982-9395-8793feb4e7c6",
                         "name": "Climbers",
-                        "uuid": "33382939-babf-4982-9395-8793feb4e7c6"
-                    }
-                ]
-            },
-            "parent_refs": [],
-            "results": [],
-            "waiting_exits": []
-=======
-                        "uuid": "b7cf0d83-f1c9-411c-96fd-c511a4cfa86d",
-                        "name": "Collect Age"
-                    }
-                ]
-            },
-            "results": [],
-            "waiting_exits": [],
-            "parent_refs": []
->>>>>>> 0071fdb4
+                        "missing": true
+                    }
+                ]
+            },
+            "results": [],
+            "waiting_exits": [],
+            "parent_refs": []
         }
     },
     {
@@ -190,13 +162,8 @@
             "dependencies": {
                 "contacts": [
                     {
-<<<<<<< HEAD
-                        "name": "Stavros",
-                        "uuid": "945493e3-933f-4668-9761-ce990fae5e5c"
-=======
                         "uuid": "945493e3-933f-4668-9761-ce990fae5e5c",
                         "name": "Stavros"
->>>>>>> 0071fdb4
                     }
                 ],
                 "fields": [
@@ -207,27 +174,12 @@
                 ],
                 "flows": [
                     {
-<<<<<<< HEAD
-                        "name": "Collect Age",
-                        "uuid": "b7cf0d83-f1c9-411c-96fd-c511a4cfa86d"
-=======
                         "uuid": "b7cf0d83-f1c9-411c-96fd-c511a4cfa86d",
                         "name": "Collect Age"
->>>>>>> 0071fdb4
-                    }
-                ],
-                "groups": [
-                    {
-<<<<<<< HEAD
-                        "name": "Testers",
-                        "uuid": "b7cf0d83-f1c9-411c-96fd-c511a4cfa86d"
-                    }
-                ]
-            },
-            "parent_refs": [],
-            "results": [],
-            "waiting_exits": []
-=======
+                    }
+                ],
+                "groups": [
+                    {
                         "uuid": "b7cf0d83-f1c9-411c-96fd-c511a4cfa86d",
                         "name": "Testers"
                     }
@@ -236,7 +188,6 @@
             "results": [],
             "waiting_exits": [],
             "parent_refs": []
->>>>>>> 0071fdb4
         }
     },
     {
@@ -297,120 +248,107 @@
                 }
             }
         ],
-        "templates": [],
-        "inspection": {
-            "dependencies": {
-                "flows": [
-                    {
-<<<<<<< HEAD
-                        "name": "Collect Age",
-                        "uuid": "b7cf0d83-f1c9-411c-96fd-c511a4cfa86d"
-                    }
-                ]
-            },
-            "parent_refs": [],
-            "results": [],
-            "waiting_exits": []
+        "inspection": {
+            "dependencies": {
+                "flows": [
+                    {
+                        "uuid": "b7cf0d83-f1c9-411c-96fd-c511a4cfa86d",
+                        "name": "Collect Age"
+                    }
+                ]
+            },
+            "results": [],
+            "waiting_exits": [],
+            "parent_refs": []
         }
     },
     {
         "description": "Event still created if flow is missing",
         "action": {
-            "uuid": "ad154980-7bf7-4ab8-8728-545fd6378912",
-            "type": "start_session",
-            "flow": {
-                "uuid": "33382939-babf-4982-9395-8793feb4e7c6",
-                "name": "Long Lost Flow"
-            },
+            "type": "start_session",
+            "uuid": "ad154980-7bf7-4ab8-8728-545fd6378912",
             "groups": [
                 {
                     "uuid": "b7cf0d83-f1c9-411c-96fd-c511a4cfa86d",
                     "name": "Testers"
                 }
-            ]
+            ],
+            "flow": {
+                "uuid": "33382939-babf-4982-9395-8793feb4e7c6",
+                "name": "Long Lost Flow"
+            }
         },
         "events": [
             {
+                "type": "session_triggered",
                 "created_on": "2018-10-18T14:20:30.000123456Z",
+                "step_uuid": "59d74b86-3e2f-4a93-aece-b05d2fdcde0c",
                 "flow": {
-                    "name": "Long Lost Flow",
-                    "uuid": "33382939-babf-4982-9395-8793feb4e7c6"
+                    "uuid": "33382939-babf-4982-9395-8793feb4e7c6",
+                    "name": "Long Lost Flow"
                 },
                 "groups": [
                     {
-                        "name": "Testers",
-                        "uuid": "b7cf0d83-f1c9-411c-96fd-c511a4cfa86d"
+                        "uuid": "b7cf0d83-f1c9-411c-96fd-c511a4cfa86d",
+                        "name": "Testers"
                     }
                 ],
                 "run_summary": {
+                    "uuid": "e7187099-7d38-4f60-955c-325957214c42",
+                    "flow": {
+                        "uuid": "bead76f5-dac4-4c9d-996c-c62b326e8c0a",
+                        "name": "Action Tester"
+                    },
                     "contact": {
+                        "uuid": "5d76d86b-3bb9-4d5a-b822-c9d86f5d8e4f",
+                        "name": "Ryan Lewis",
+                        "language": "eng",
+                        "timezone": "America/Guayaquil",
                         "created_on": "2018-06-20T11:40:30.123456789Z",
+                        "urns": [
+                            "tel:+12065551212?channel=57f1078f-88aa-46f4-a59a-948a5739c03d\u0026id=123",
+                            "twitterid:54784326227#nyaruka"
+                        ],
+                        "groups": [
+                            {
+                                "uuid": "b7cf0d83-f1c9-411c-96fd-c511a4cfa86d",
+                                "name": "Testers"
+                            },
+                            {
+                                "uuid": "0ec97956-c451-48a0-a180-1ce766623e31",
+                                "name": "Males"
+                            }
+                        ],
                         "fields": {
                             "gender": {
                                 "text": "Male"
                             }
-                        },
-                        "groups": [
-                            {
-                                "name": "Testers",
-                                "uuid": "b7cf0d83-f1c9-411c-96fd-c511a4cfa86d"
-                            },
-                            {
-                                "name": "Males",
-                                "uuid": "0ec97956-c451-48a0-a180-1ce766623e31"
-                            }
-                        ],
-                        "language": "eng",
-                        "name": "Ryan Lewis",
-                        "timezone": "America/Guayaquil",
-                        "urns": [
-                            "tel:+12065551212?channel=57f1078f-88aa-46f4-a59a-948a5739c03d&id=123",
-                            "twitterid:54784326227#nyaruka"
-                        ],
-                        "uuid": "5d76d86b-3bb9-4d5a-b822-c9d86f5d8e4f"
-                    },
-                    "flow": {
-                        "name": "Action Tester",
-                        "uuid": "bead76f5-dac4-4c9d-996c-c62b326e8c0a"
-                    },
-                    "results": {},
+                        }
+                    },
                     "status": "active",
-                    "uuid": "e7187099-7d38-4f60-955c-325957214c42"
-                },
-                "step_uuid": "59d74b86-3e2f-4a93-aece-b05d2fdcde0c",
-                "type": "session_triggered"
+                    "results": {}
+                }
             }
         ],
-        "templates": [],
-        "inspection": {
-            "dependencies": {
-                "flows": [
-                    {
-                        "missing": true,
+        "inspection": {
+            "dependencies": {
+                "flows": [
+                    {
+                        "uuid": "33382939-babf-4982-9395-8793feb4e7c6",
                         "name": "Long Lost Flow",
-                        "uuid": "33382939-babf-4982-9395-8793feb4e7c6"
-                    }
-                ],
-                "groups": [
-                    {
-                        "name": "Testers",
-                        "uuid": "b7cf0d83-f1c9-411c-96fd-c511a4cfa86d"
-                    }
-                ]
-            },
-            "parent_refs": [],
-            "results": [],
-            "waiting_exits": []
-=======
-                        "uuid": "b7cf0d83-f1c9-411c-96fd-c511a4cfa86d",
-                        "name": "Collect Age"
-                    }
-                ]
-            },
-            "results": [],
-            "waiting_exits": [],
-            "parent_refs": []
->>>>>>> 0071fdb4
+                        "missing": true
+                    }
+                ],
+                "groups": [
+                    {
+                        "uuid": "b7cf0d83-f1c9-411c-96fd-c511a4cfa86d",
+                        "name": "Testers"
+                    }
+                ]
+            },
+            "results": [],
+            "waiting_exits": [],
+            "parent_refs": []
         }
     }
 ]