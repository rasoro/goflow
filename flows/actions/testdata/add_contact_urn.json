--- conflicted
+++ resolved
@@ -21,15 +21,9 @@
         ],
         "inspection": {
             "dependencies": {},
-<<<<<<< HEAD
-            "parent_refs": [],
-            "results": [],
-            "waiting_exits": []
-=======
             "results": [],
             "waiting_exits": [],
             "parent_refs": []
->>>>>>> 0071fdb4
         }
     },
     {
