package main

import (
	"bufio"
	"encoding/json"
	"flag"
	"fmt"
	"io"
	"io/ioutil"
	"net/http"
	"os"
	"strings"
	"time"

	"github.com/nyaruka/gocommon/jsonx"
	"github.com/nyaruka/gocommon/urns"
	"github.com/nyaruka/gocommon/uuids"
	"github.com/nyaruka/goflow/assets"
	"github.com/nyaruka/goflow/assets/static"
	"github.com/nyaruka/goflow/envs"
	"github.com/nyaruka/goflow/flows"
	"github.com/nyaruka/goflow/flows/engine"
	"github.com/nyaruka/goflow/flows/events"
	"github.com/nyaruka/goflow/flows/resumes"
	"github.com/nyaruka/goflow/flows/triggers"
	"github.com/nyaruka/goflow/services/classification/wit"
	"github.com/nyaruka/goflow/services/webhooks"
	"github.com/nyaruka/goflow/utils"

	"github.com/buger/jsonparser"
	"github.com/pkg/errors"
)

const contactJSON = `{
	"uuid": "ba96bf7f-bc2a-4873-a7c7-254d1927c4e3",
	"id": 1234567,
	"name": "Ben Haggerty",
	"created_on": "2018-01-01T12:00:00.000000000-00:00",
	"fields": {},
	"timezone": "America/Guayaquil",
	"urns": [
		"tel:+12065551212",
		"facebook:1122334455667788",
		"mailto:ben@macklemore"
	]
}
`

const usage = `usage: flowrunner [flags] <assets.json> [flow_uuid]`

func main() {
	var initialMsg, contactLang, witToken string
	var printRepro bool
	flags := flag.NewFlagSet("", flag.ExitOnError)
	flags.StringVar(&initialMsg, "msg", "", "initial message to trigger session with")
	flags.StringVar(&contactLang, "lang", "eng", "initial language of the contact")
	flags.StringVar(&witToken, "wit.token", "", "access token for wit.ai")
	flags.BoolVar(&printRepro, "repro", false, "print repro afterwards")
	flags.Parse(os.Args[1:])
	args := flags.Args()

	if !(len(args) == 1 || len(args) == 2) {
		fmt.Println(usage)
		flags.PrintDefaults()
		os.Exit(1)
	}

	assetsPath := args[0]
	var flowUUID assets.FlowUUID
	if len(args) == 2 {
		flowUUID = assets.FlowUUID(args[1])
	}

	engine := createEngine(witToken)

	repro, err := RunFlow(engine, assetsPath, flowUUID, initialMsg, envs.Language(contactLang), os.Stdin, os.Stdout)

	if err != nil {
		fmt.Println(err.Error())
		os.Exit(1)
	}

	if printRepro {
		fmt.Println("---------------------------------------")
		marshaledRepro, _ := jsonx.MarshalPretty(repro)
		fmt.Println(string(marshaledRepro))
	}
}

func createEngine(witToken string) flows.Engine {
	builder := engine.NewBuilder().
		WithWebhookServiceFactory(webhooks.NewServiceFactory(http.DefaultClient, nil, nil, map[string]string{"User-Agent": "goflow-runner"}, 10000))

	if witToken != "" {
		builder.WithClassificationServiceFactory(func(session flows.Session, classifier *flows.Classifier) (flows.ClassificationService, error) {
			if classifier.Type() == "wit" {
				return wit.NewService(http.DefaultClient, nil, classifier, witToken), nil
			}
			return nil, errors.New("only classifiers of type wit supported")
		})
	}

	return builder.Build()
}

// RunFlow steps through a flow
func RunFlow(eng flows.Engine, assetsPath string, flowUUID assets.FlowUUID, initialMsg string, contactLang envs.Language, in io.Reader, out io.Writer) (*Repro, error) {
	assetsJSON, err := ioutil.ReadFile(assetsPath)
	if err != nil {
		return nil, errors.Wrapf(err, "error reading assets file '%s'", assetsPath)
	}

	// if user didn't provide a flow UUID, look for the UUID of the first flow
	if flowUUID == "" {
		uuidBytes, _, _, err := jsonparser.Get(assetsJSON, "flows", "[0]", "uuid")
		if err != nil {
			return nil, errors.New("no flows found in assets file")
		}
		flowUUID = assets.FlowUUID(uuidBytes)
	}

	source, err := static.NewSource(assetsJSON)
	if err != nil {
		return nil, err
	}

	sa, err := engine.NewSessionAssets(envs.NewBuilder().Build(), source, nil)
	if err != nil {
		return nil, errors.Wrap(err, "error parsing assets")
	}

	flow, err := sa.Flows().Get(assets.FlowUUID(flowUUID))
	if err != nil {
		return nil, err
	}

	contact, err := flows.ReadContact(sa, json.RawMessage(contactJSON), assets.PanicOnMissing)
	if err != nil {
		return nil, err
	}
	contact.SetLanguage(contactLang)

	// create our environment
	la, _ := time.LoadLocation("America/Los_Angeles")
	languages := []envs.Language{flow.Language(), contact.Language()}
	env := envs.NewBuilder().WithTimezone(la).WithAllowedLanguages(languages).Build()

	repro := &Repro{}

	if initialMsg != "" {
		msg := createMessage(contact, initialMsg)
		repro.Trigger = triggers.NewBuilder(env, flow.Reference(), contact).Msg(msg).Build()
	} else {
		tb := triggers.NewBuilder(env, flow.Reference(), contact).Manual()

		// if we're starting a voice flow we need a channel connection
		if flow.Type() == flows.FlowTypeVoice {
			channel := sa.Channels().GetForURN(flows.NewContactURN(urns.URN("tel:+12065551212"), nil), assets.ChannelRoleCall)
			tb = tb.WithConnection(channel.Reference(), urns.URN("tel:+12065551212"))
		}

		repro.Trigger = tb.Build()
	}
	fmt.Fprintf(out, "Starting flow '%s'....\n---------------------------------------\n", flow.Name())

	// start our session
	session, sprint, err := eng.NewSession(sa, repro.Trigger)
	if err != nil {
		return nil, err
	}

	printEvents(sprint.Events(), out)
	scanner := bufio.NewScanner(in)

	for session.Wait() != nil {

		// ask for input
		fmt.Fprintf(out, "> ")
		scanner.Scan()

		text := scanner.Text()
		var resume flows.Resume

		// create our resume
		if text == "/timeout" {
			resume = resumes.NewWaitTimeout(nil, nil)
		} else if strings.HasPrefix(text, "/dial") {
			status := flows.DialStatus(strings.TrimSpace(text[5:]))
			resume = resumes.NewDial(nil, nil, flows.NewDial(status, 10))
		} else {
			msg := createMessage(contact, scanner.Text())
			resume = resumes.NewMsg(nil, nil, msg)
		}

		repro.Resumes = append(repro.Resumes, resume)

		sprint, err := session.Resume(resume)
		if err != nil {
			return nil, err
		}

		printEvents(sprint.Events(), out)
	}

	return repro, nil
}

func createMessage(contact *flows.Contact, text string) *flows.MsgIn {
	return flows.NewMsgIn(flows.MsgUUID(uuids.New()), contact.URNs()[0].URN(), nil, text, []utils.Attachment{})
}

func printEvents(log []flows.Event, out io.Writer) {
	for _, event := range log {
<<<<<<< HEAD
		var msg string
		switch typed := event.(type) {
		case *events.BroadcastCreatedEvent:
			text := typed.Translations[typed.BaseLanguage].Text
			msg = fmt.Sprintf("🔉 broadcasted '%s' to ...", text)
		case *events.ServiceCalledEvent:
			switch typed.Service {
			case "classifier":
				msg = fmt.Sprintf("👁️‍🗨️ NLU classifier '%s' called", typed.Classifier.Name)
			}
		case *events.ContactFieldChangedEvent:
			var action string
			if typed.Value != nil {
				action = fmt.Sprintf("changed to '%s'", typed.Value.Text.Native())
			} else {
				action = "cleared"
			}
			msg = fmt.Sprintf("✏️ field '%s' %s", typed.Field.Key, action)
		case *events.ContactGroupsChangedEvent:
			msgs := make([]string, 0)
			if len(typed.GroupsAdded) > 0 {
				groups := make([]string, len(typed.GroupsAdded))
				for i, group := range typed.GroupsAdded {
					groups[i] = fmt.Sprintf("'%s'", group.Name)
				}
				msgs = append(msgs, "added to "+strings.Join(groups, ", "))
			}
			if len(typed.GroupsRemoved) > 0 {
				groups := make([]string, len(typed.GroupsRemoved))
				for i, group := range typed.GroupsRemoved {
					groups[i] = fmt.Sprintf("'%s'", group.Name)
				}
				msgs = append(msgs, "removed from "+strings.Join(groups, ", "))
			}
			msg = fmt.Sprintf("👪 %s", strings.Join(msgs, ", "))
		case *events.ContactLanguageChangedEvent:
			msg = fmt.Sprintf("🌐 language changed to '%s'", typed.Language)
		case *events.ContactNameChangedEvent:
			msg = fmt.Sprintf("📛 name changed to '%s'", typed.Name)
		case *events.ContactRefreshedEvent:
			msg = "👤 contact refreshed on resume"
		case *events.ContactTimezoneChangedEvent:
			msg = fmt.Sprintf("🕑 timezone changed to '%s'", typed.Timezone)
		case *events.DialWaitEvent:
			msg = fmt.Sprintf("⏳ waiting for dial (type /dial <answered|no_answer|busy|failed>)...")
		case *events.DialEndedEvent:
			msg = fmt.Sprintf("☎️ dial ended with \"%s\"", typed.Dial.Status)
		case *events.EmailSentEvent:
			msg = fmt.Sprintf("✉️ email sent with subject '%s'", typed.Subject)
		case *events.EnvironmentRefreshedEvent:
			msg = "⚙️ environment refreshed on resume"
		case *events.ErrorEvent:
			msg = fmt.Sprintf("⚠️ %s", typed.Text)
		case *events.FailureEvent:
			msg = fmt.Sprintf("🛑 %s", typed.Text)
		case *events.FlowEnteredEvent:
			msg = fmt.Sprintf("↪️ entered flow '%s'", typed.Flow.Name)
		case *events.InputLabelsAddedEvent:
			labels := make([]string, len(typed.Labels))
			for i, label := range typed.Labels {
				labels[i] = fmt.Sprintf("'%s'", label.Name)
			}
			msg = fmt.Sprintf("🏷️ labeled with %s", strings.Join(labels, ", "))
		case *events.IVRCreatedEvent:
			msg = fmt.Sprintf("📞 IVR created \"%s\"", typed.Msg.Text())
		case *events.MsgCreatedEvent:
			msg = fmt.Sprintf("💬 message created \"%s\"", typed.Msg.Text())
		case *events.MsgReceivedEvent:
			msg = fmt.Sprintf("📥 message received \"%s\"", typed.Msg.Text())
		case *events.MsgWaitEvent:
			if typed.TimeoutSeconds != nil {
				msg = fmt.Sprintf("⏳ waiting for message (%d sec timeout, type /timeout to simulate)...", *typed.TimeoutSeconds)
			} else {
				msg = "⏳ waiting for message..."
=======
		PrintEvent(event, out)
		fmt.Fprintln(out)
	}
}

// PrintEvent prints out the given event to the given writer
func PrintEvent(event flows.Event, out io.Writer) {
	var msg string
	switch typed := event.(type) {
	case *events.BroadcastCreatedEvent:
		text := typed.Translations[typed.BaseLanguage].Text
		msg = fmt.Sprintf("🔉 broadcasted '%s' to ...", text)
	case *events.ContactFieldChangedEvent:
		var action string
		if typed.Value != nil {
			action = fmt.Sprintf("changed to '%s'", typed.Value.Text.Native())
		} else {
			action = "cleared"
		}
		msg = fmt.Sprintf("✏️ field '%s' %s", typed.Field.Key, action)
	case *events.ContactGroupsChangedEvent:
		msgs := make([]string, 0)
		if len(typed.GroupsAdded) > 0 {
			groups := make([]string, len(typed.GroupsAdded))
			for i, group := range typed.GroupsAdded {
				groups[i] = fmt.Sprintf("'%s'", group.Name)
			}
			msgs = append(msgs, "added to "+strings.Join(groups, ", "))
		}
		if len(typed.GroupsRemoved) > 0 {
			groups := make([]string, len(typed.GroupsRemoved))
			for i, group := range typed.GroupsRemoved {
				groups[i] = fmt.Sprintf("'%s'", group.Name)
>>>>>>> 3af323b6
			}
			msgs = append(msgs, "removed from "+strings.Join(groups, ", "))
		}
		msg = fmt.Sprintf("👪 %s", strings.Join(msgs, ", "))
	case *events.ContactLanguageChangedEvent:
		msg = fmt.Sprintf("🌐 language changed to '%s'", typed.Language)
	case *events.ContactNameChangedEvent:
		msg = fmt.Sprintf("📛 name changed to '%s'", typed.Name)
	case *events.ContactRefreshedEvent:
		msg = "👤 contact refreshed on resume"
	case *events.ContactTimezoneChangedEvent:
		msg = fmt.Sprintf("🕑 timezone changed to '%s'", typed.Timezone)
	case *events.EmailSentEvent:
		msg = fmt.Sprintf("✉️ email sent with subject '%s'", typed.Subject)
	case *events.EnvironmentRefreshedEvent:
		msg = "⚙️ environment refreshed on resume"
	case *events.ErrorEvent:
		msg = fmt.Sprintf("⚠️ %s", typed.Text)
	case *events.FailureEvent:
		msg = fmt.Sprintf("🛑 %s", typed.Text)
	case *events.FlowEnteredEvent:
		msg = fmt.Sprintf("↪️ entered flow '%s'", typed.Flow.Name)
	case *events.InputLabelsAddedEvent:
		labels := make([]string, len(typed.Labels))
		for i, label := range typed.Labels {
			labels[i] = fmt.Sprintf("'%s'", label.Name)
		}
		msg = fmt.Sprintf("🏷️ labeled with %s", strings.Join(labels, ", "))
	case *events.IVRCreatedEvent:
		msg = fmt.Sprintf("📞 IVR created \"%s\"", typed.Msg.Text())
	case *events.MsgCreatedEvent:
		msg = fmt.Sprintf("💬 message created \"%s\"", typed.Msg.Text())
	case *events.MsgReceivedEvent:
		msg = fmt.Sprintf("📥 message received \"%s\"", typed.Msg.Text())
	case *events.MsgWaitEvent:
		if typed.TimeoutSeconds != nil {
			msg = fmt.Sprintf("⏳ waiting for message (%d sec timeout, type /timeout to simulate)....", *typed.TimeoutSeconds)
		} else {
			msg = "⏳ waiting for message...."
		}
	case *events.RunExpiredEvent:
		msg = "📆 exiting due to expiration"
	case *events.RunResultChangedEvent:
		msg = fmt.Sprintf("📈 run result '%s' changed to '%s' with category '%s'", typed.Name, typed.Value, typed.Category)
	case *events.ServiceCalledEvent:
		switch typed.Service {
		case "classifier":
			msg = fmt.Sprintf("👁️‍🗨️ NLU classifier '%s' called", typed.Classifier.Name)
		}
	case *events.SessionTriggeredEvent:
		msg = fmt.Sprintf("🏁 session triggered for '%s'", typed.Flow.Name)
	case *events.TicketOpenedEvent:
		msg = fmt.Sprintf("🎟️ ticket opened with subject \"%s\"", typed.Ticket.Subject)
	case *events.WaitTimedOutEvent:
		msg = "⏲️ resuming due to wait timeout"
	case *events.WebhookCalledEvent:
		url := utils.TruncateEllipsis(typed.URL, 50)
		msg = fmt.Sprintf("☁️ called %s", url)
	default:
		msg = fmt.Sprintf("❓ %s event", typed.Type())
	}

	fmt.Fprint(out, msg)
}

// Repro describes the trigger and resumes needed to reproduce this session
type Repro struct {
	Trigger flows.Trigger  `json:"trigger"`
	Resumes []flows.Resume `json:"resumes,omitempty"`
}<|MERGE_RESOLUTION|>--- conflicted
+++ resolved
@@ -211,82 +211,6 @@
 
 func printEvents(log []flows.Event, out io.Writer) {
 	for _, event := range log {
-<<<<<<< HEAD
-		var msg string
-		switch typed := event.(type) {
-		case *events.BroadcastCreatedEvent:
-			text := typed.Translations[typed.BaseLanguage].Text
-			msg = fmt.Sprintf("🔉 broadcasted '%s' to ...", text)
-		case *events.ServiceCalledEvent:
-			switch typed.Service {
-			case "classifier":
-				msg = fmt.Sprintf("👁️‍🗨️ NLU classifier '%s' called", typed.Classifier.Name)
-			}
-		case *events.ContactFieldChangedEvent:
-			var action string
-			if typed.Value != nil {
-				action = fmt.Sprintf("changed to '%s'", typed.Value.Text.Native())
-			} else {
-				action = "cleared"
-			}
-			msg = fmt.Sprintf("✏️ field '%s' %s", typed.Field.Key, action)
-		case *events.ContactGroupsChangedEvent:
-			msgs := make([]string, 0)
-			if len(typed.GroupsAdded) > 0 {
-				groups := make([]string, len(typed.GroupsAdded))
-				for i, group := range typed.GroupsAdded {
-					groups[i] = fmt.Sprintf("'%s'", group.Name)
-				}
-				msgs = append(msgs, "added to "+strings.Join(groups, ", "))
-			}
-			if len(typed.GroupsRemoved) > 0 {
-				groups := make([]string, len(typed.GroupsRemoved))
-				for i, group := range typed.GroupsRemoved {
-					groups[i] = fmt.Sprintf("'%s'", group.Name)
-				}
-				msgs = append(msgs, "removed from "+strings.Join(groups, ", "))
-			}
-			msg = fmt.Sprintf("👪 %s", strings.Join(msgs, ", "))
-		case *events.ContactLanguageChangedEvent:
-			msg = fmt.Sprintf("🌐 language changed to '%s'", typed.Language)
-		case *events.ContactNameChangedEvent:
-			msg = fmt.Sprintf("📛 name changed to '%s'", typed.Name)
-		case *events.ContactRefreshedEvent:
-			msg = "👤 contact refreshed on resume"
-		case *events.ContactTimezoneChangedEvent:
-			msg = fmt.Sprintf("🕑 timezone changed to '%s'", typed.Timezone)
-		case *events.DialWaitEvent:
-			msg = fmt.Sprintf("⏳ waiting for dial (type /dial <answered|no_answer|busy|failed>)...")
-		case *events.DialEndedEvent:
-			msg = fmt.Sprintf("☎️ dial ended with \"%s\"", typed.Dial.Status)
-		case *events.EmailSentEvent:
-			msg = fmt.Sprintf("✉️ email sent with subject '%s'", typed.Subject)
-		case *events.EnvironmentRefreshedEvent:
-			msg = "⚙️ environment refreshed on resume"
-		case *events.ErrorEvent:
-			msg = fmt.Sprintf("⚠️ %s", typed.Text)
-		case *events.FailureEvent:
-			msg = fmt.Sprintf("🛑 %s", typed.Text)
-		case *events.FlowEnteredEvent:
-			msg = fmt.Sprintf("↪️ entered flow '%s'", typed.Flow.Name)
-		case *events.InputLabelsAddedEvent:
-			labels := make([]string, len(typed.Labels))
-			for i, label := range typed.Labels {
-				labels[i] = fmt.Sprintf("'%s'", label.Name)
-			}
-			msg = fmt.Sprintf("🏷️ labeled with %s", strings.Join(labels, ", "))
-		case *events.IVRCreatedEvent:
-			msg = fmt.Sprintf("📞 IVR created \"%s\"", typed.Msg.Text())
-		case *events.MsgCreatedEvent:
-			msg = fmt.Sprintf("💬 message created \"%s\"", typed.Msg.Text())
-		case *events.MsgReceivedEvent:
-			msg = fmt.Sprintf("📥 message received \"%s\"", typed.Msg.Text())
-		case *events.MsgWaitEvent:
-			if typed.TimeoutSeconds != nil {
-				msg = fmt.Sprintf("⏳ waiting for message (%d sec timeout, type /timeout to simulate)...", *typed.TimeoutSeconds)
-			} else {
-				msg = "⏳ waiting for message..."
-=======
 		PrintEvent(event, out)
 		fmt.Fprintln(out)
 	}
@@ -320,7 +244,6 @@
 			groups := make([]string, len(typed.GroupsRemoved))
 			for i, group := range typed.GroupsRemoved {
 				groups[i] = fmt.Sprintf("'%s'", group.Name)
->>>>>>> 3af323b6
 			}
 			msgs = append(msgs, "removed from "+strings.Join(groups, ", "))
 		}
@@ -333,6 +256,10 @@
 		msg = "👤 contact refreshed on resume"
 	case *events.ContactTimezoneChangedEvent:
 		msg = fmt.Sprintf("🕑 timezone changed to '%s'", typed.Timezone)
+	case *events.DialEndedEvent:
+		msg = fmt.Sprintf("☎️ dial ended with '%s'", typed.Dial.Status)
+	case *events.DialWaitEvent:
+		msg = fmt.Sprintf("⏳ waiting for dial (type /dial <answered|no_answer|busy|failed>)...")
 	case *events.EmailSentEvent:
 		msg = fmt.Sprintf("✉️ email sent with subject '%s'", typed.Subject)
 	case *events.EnvironmentRefreshedEvent:
@@ -357,9 +284,9 @@
 		msg = fmt.Sprintf("📥 message received \"%s\"", typed.Msg.Text())
 	case *events.MsgWaitEvent:
 		if typed.TimeoutSeconds != nil {
-			msg = fmt.Sprintf("⏳ waiting for message (%d sec timeout, type /timeout to simulate)....", *typed.TimeoutSeconds)
+			msg = fmt.Sprintf("⏳ waiting for message (%d sec timeout, type /timeout to simulate)...", *typed.TimeoutSeconds)
 		} else {
-			msg = "⏳ waiting for message...."
+			msg = "⏳ waiting for message..."
 		}
 	case *events.RunExpiredEvent:
 		msg = "📆 exiting due to expiration"
