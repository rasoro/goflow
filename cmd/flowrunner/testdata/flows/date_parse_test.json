{
    "caller_events": [
        [],
        [
            {
                "created_on": "2000-01-01T00:00:00.000000000-00:00",
                "msg": {
                    "channel": {
                        "name": "Nexmo",
                        "uuid": "57f1078f-88aa-46f4-a59a-948a5739c03d"
                    },
                    "text": "I was born on 1977.06.23 at 3:34 pm",
                    "urn": "tel:+12065551212",
                    "uuid": "9bf91c2b-ce58-4cef-aacc-281e03f69ab5"
                },
                "type": "msg_received"
            }
        ]
    ],
    "outputs": [
        {
            "log": [
                {
                    "action_uuid": "e97cd6d5-3354-4dbd-85bc-6c1f87849eec",
                    "event": {
                        "created_on": "2000-01-01T00:00:00.000000000-00:00",
                        "msg": {
                            "text": "Hi Ben Haggerty! When were you born, enter in format yyyy.MM.dd",
                            "urn": "tel:+12065551212",
                            "uuid": "5e71e880-07df-451a-b5ce-f2009d6de460"
                        },
                        "type": "msg_created"
                    },
<<<<<<< HEAD
                    "step_uuid": "4892b561-9f84-4f40-a1e1-55158c3294bd"
=======
                    "step_uuid": "3388ae87-f128-45fe-8631-f6b52b12c734"
>>>>>>> 6620392e
                },
                {
                    "event": {
                        "created_on": "2000-01-01T00:00:00.000000000-00:00",
                        "timeout_on": "2000-01-01T00:00:00.000000000-00:00",
                        "type": "msg_wait"
                    },
<<<<<<< HEAD
                    "step_uuid": "4892b561-9f84-4f40-a1e1-55158c3294bd"
=======
                    "step_uuid": "3388ae87-f128-45fe-8631-f6b52b12c734"
>>>>>>> 6620392e
                }
            ],
            "session": {
                "contact": {
                    "fields": {
                        "first_name": {
                            "created_on": "2000-01-01T00:00:00.000000000-00:00",
                            "value": "Ben"
                        },
                        "state": {
                            "created_on": "2000-01-01T00:00:00.000000000-00:00",
                            "value": "Azuay"
                        }
                    },
                    "language": "eng",
                    "name": "Ben Haggerty",
                    "timezone": "America/Guayaquil",
                    "urns": [
                        "tel:+12065551212",
                        "facebook:1122334455667788",
                        "mailto:ben@macklemore"
                    ],
                    "uuid": "ba96bf7f-bc2a-4873-a7c7-254d1927c4e3"
                },
                "environment": {
                    "date_format": "yyyy-MM-dd",
                    "languages": [],
                    "time_format": "hh:mm",
                    "timezone": "America/Los_Angeles"
                },
                "runs": [
                    {
                        "created_on": "2000-01-01T00:00:00.000000000-00:00",
                        "exited_on": "2000-01-01T00:00:00.000000000-00:00",
                        "expires_on": "2000-01-01T00:00:00.000000000-00:00",
                        "flow_uuid": "615b8a0f-588c-4d20-a05f-363b0b4ce6f4",
                        "path": [
                            {
                                "arrived_on": "2000-01-01T00:00:00.000000000-00:00",
                                "events": [
                                    {
                                        "created_on": "2000-01-01T00:00:00.000000000-00:00",
                                        "msg": {
                                            "text": "Hi Ben Haggerty! When were you born, enter in format yyyy.MM.dd",
                                            "urn": "tel:+12065551212",
                                            "uuid": "5e71e880-07df-451a-b5ce-f2009d6de460"
                                        },
                                        "type": "msg_created"
                                    },
                                    {
                                        "created_on": "2000-01-01T00:00:00.000000000-00:00",
                                        "timeout_on": "2000-01-01T00:00:00.000000000-00:00",
                                        "type": "msg_wait"
                                    }
                                ],
                                "node_uuid": "46d51f50-58de-49da-8d13-dadbf322685d",
<<<<<<< HEAD
                                "uuid": "4892b561-9f84-4f40-a1e1-55158c3294bd"
                            }
                        ],
                        "status": "waiting",
                        "uuid": "0b020cdb-9cc7-4afd-947b-012e59cabd4e"
=======
                                "uuid": "3388ae87-f128-45fe-8631-f6b52b12c734"
                            }
                        ],
                        "status": "waiting",
                        "uuid": "5865a06e-6fcc-4db9-bfd7-d22404241e07"
>>>>>>> 6620392e
                    }
                ],
                "status": "waiting",
                "trigger": {
                    "contact": {
                        "fields": {
                            "first_name": {
                                "created_on": "2000-01-01T00:00:00.000000000-00:00",
                                "value": "Ben"
                            },
                            "state": {
                                "created_on": "2000-01-01T00:00:00.000000000-00:00",
                                "value": "Azuay"
                            }
                        },
                        "language": "eng",
                        "name": "Ben Haggerty",
                        "timezone": "America/Guayaquil",
                        "urns": [
                            "tel:+12065551212",
                            "facebook:1122334455667788",
                            "mailto:ben@macklemore"
                        ],
                        "uuid": "ba96bf7f-bc2a-4873-a7c7-254d1927c4e3"
                    },
                    "environment": {
                        "date_format": "yyyy-MM-dd",
                        "languages": [],
                        "time_format": "hh:mm",
                        "timezone": "America/Los_Angeles"
                    },
                    "flow": {
                        "name": "Date Test",
                        "uuid": "615b8a0f-588c-4d20-a05f-363b0b4ce6f4"
                    },
                    "triggered_on": "2000-01-01T00:00:00Z",
                    "type": "manual"
                },
                "wait": {
                    "timeout_on": "2000-01-01T00:00:00.000000000-00:00",
                    "type": "msg"
                }
            }
        },
        {
            "log": [
                {
                    "event": {
                        "category": "Valid",
                        "created_on": "2000-01-01T00:00:00.000000000-00:00",
                        "input": "I was born on 1977.06.23 at 3:34 pm",
                        "name": "Birth Date",
                        "node_uuid": "46d51f50-58de-49da-8d13-dadbf322685d",
                        "type": "run_result_changed",
                        "value": "1977-06-23T15:34:00.000000-05:00"
                    },
<<<<<<< HEAD
                    "step_uuid": "4892b561-9f84-4f40-a1e1-55158c3294bd"
=======
                    "step_uuid": "3388ae87-f128-45fe-8631-f6b52b12c734"
>>>>>>> 6620392e
                },
                {
                    "action_uuid": "afd5ac22-2a86-4576-a2c7-715f0bb10194",
                    "event": {
                        "created_on": "2000-01-01T00:00:00.000000000-00:00",
                        "field": {
                            "key": "birth_date",
                            "label": "Birth Date"
                        },
                        "type": "contact_field_changed",
                        "value": "1977-06-23T15:34:00.000000-05:00"
                    },
<<<<<<< HEAD
                    "step_uuid": "bf826917-06bd-418d-becc-df5fb6ab7479"
=======
                    "step_uuid": "909e2c7b-e0a8-459c-9491-58ccdc93a8a8"
>>>>>>> 6620392e
                },
                {
                    "action_uuid": "d2a4052a-3fa9-4608-ab3e-5b9631440447",
                    "event": {
                        "created_on": "2000-01-01T00:00:00.000000000-00:00",
                        "msg": {
                            "text": "Awesome, you were born on 06-23-1977 at 15:34",
                            "urn": "tel:+12065551212",
                            "uuid": "9fa3532e-e1e4-4900-aae1-6adc0c0db9c3"
                        },
                        "type": "msg_created"
                    },
<<<<<<< HEAD
                    "step_uuid": "bf826917-06bd-418d-becc-df5fb6ab7479"
=======
                    "step_uuid": "909e2c7b-e0a8-459c-9491-58ccdc93a8a8"
>>>>>>> 6620392e
                }
            ],
            "session": {
                "contact": {
                    "fields": {
                        "birth_date": {
                            "created_on": "2000-01-01T00:00:00.000000000-00:00",
                            "value": "1977-06-23T15:34:00.000000-05:00"
                        },
                        "first_name": {
                            "created_on": "2000-01-01T00:00:00.000000000-00:00",
                            "value": "Ben"
                        },
                        "state": {
                            "created_on": "2000-01-01T00:00:00.000000000-00:00",
                            "value": "Azuay"
                        }
                    },
                    "language": "eng",
                    "name": "Ben Haggerty",
                    "timezone": "America/Guayaquil",
                    "urns": [
                        "tel:+12065551212",
                        "facebook:1122334455667788",
                        "mailto:ben@macklemore"
                    ],
                    "uuid": "ba96bf7f-bc2a-4873-a7c7-254d1927c4e3"
                },
                "environment": {
                    "date_format": "yyyy-MM-dd",
                    "languages": [],
                    "time_format": "hh:mm",
                    "timezone": "America/Los_Angeles"
                },
                "runs": [
                    {
                        "created_on": "2000-01-01T00:00:00.000000000-00:00",
                        "exited_on": "2000-01-01T00:00:00.000000000-00:00",
                        "expires_on": "2000-01-01T00:00:00.000000000-00:00",
                        "flow_uuid": "615b8a0f-588c-4d20-a05f-363b0b4ce6f4",
                        "input": {
                            "channel": {
                                "name": "Twilio Channel",
                                "uuid": "57f1078f-88aa-46f4-a59a-948a5739c03d"
                            },
                            "created_on": "2000-01-01T00:00:00.000000000-00:00",
                            "text": "I was born on 1977.06.23 at 3:34 pm",
                            "type": "msg",
                            "urn": "tel:+12065551212",
                            "uuid": "9bf91c2b-ce58-4cef-aacc-281e03f69ab5"
                        },
                        "path": [
                            {
                                "arrived_on": "2000-01-01T00:00:00.000000000-00:00",
                                "events": [
                                    {
                                        "created_on": "2000-01-01T00:00:00.000000000-00:00",
                                        "msg": {
                                            "text": "Hi Ben Haggerty! When were you born, enter in format yyyy.MM.dd",
                                            "urn": "tel:+12065551212",
                                            "uuid": "5e71e880-07df-451a-b5ce-f2009d6de460"
                                        },
                                        "type": "msg_created"
                                    },
                                    {
                                        "created_on": "2000-01-01T00:00:00.000000000-00:00",
                                        "timeout_on": "2000-01-01T00:00:00.000000000-00:00",
                                        "type": "msg_wait"
                                    },
                                    {
                                        "created_on": "2000-01-01T00:00:00.000000000-00:00",
                                        "msg": {
                                            "channel": {
                                                "name": "Nexmo",
                                                "uuid": "57f1078f-88aa-46f4-a59a-948a5739c03d"
                                            },
                                            "text": "I was born on 1977.06.23 at 3:34 pm",
                                            "urn": "tel:+12065551212",
                                            "uuid": "9bf91c2b-ce58-4cef-aacc-281e03f69ab5"
                                        },
                                        "type": "msg_received"
                                    },
                                    {
                                        "category": "Valid",
                                        "created_on": "2000-01-01T00:00:00.000000000-00:00",
                                        "input": "I was born on 1977.06.23 at 3:34 pm",
                                        "name": "Birth Date",
                                        "node_uuid": "46d51f50-58de-49da-8d13-dadbf322685d",
                                        "type": "run_result_changed",
                                        "value": "1977-06-23T15:34:00.000000-05:00"
                                    }
                                ],
                                "exit_uuid": "598ae7a5-2f81-48f1-afac-595262514aa1",
                                "left_on": "2000-01-01T00:00:00.000000000-00:00",
                                "node_uuid": "46d51f50-58de-49da-8d13-dadbf322685d",
<<<<<<< HEAD
                                "uuid": "4892b561-9f84-4f40-a1e1-55158c3294bd"
=======
                                "uuid": "3388ae87-f128-45fe-8631-f6b52b12c734"
>>>>>>> 6620392e
                            },
                            {
                                "arrived_on": "2000-01-01T00:00:00.000000000-00:00",
                                "events": [
                                    {
                                        "created_on": "2000-01-01T00:00:00.000000000-00:00",
                                        "field": {
                                            "key": "birth_date",
                                            "label": "Birth Date"
                                        },
                                        "type": "contact_field_changed",
                                        "value": "1977-06-23T15:34:00.000000-05:00"
                                    },
                                    {
                                        "created_on": "2000-01-01T00:00:00.000000000-00:00",
                                        "msg": {
                                            "text": "Awesome, you were born on 06-23-1977 at 15:34",
                                            "urn": "tel:+12065551212",
                                            "uuid": "9fa3532e-e1e4-4900-aae1-6adc0c0db9c3"
                                        },
                                        "type": "msg_created"
                                    }
                                ],
                                "left_on": "2000-01-01T00:00:00.000000000-00:00",
                                "node_uuid": "11a772f3-3ca2-4429-8b33-20fdcfc2b69e",
<<<<<<< HEAD
                                "uuid": "bf826917-06bd-418d-becc-df5fb6ab7479"
=======
                                "uuid": "909e2c7b-e0a8-459c-9491-58ccdc93a8a8"
>>>>>>> 6620392e
                            }
                        ],
                        "results": {
                            "birth_date": {
                                "category": "Valid",
                                "created_on": "2000-01-01T00:00:00.000000000-00:00",
                                "input": "I was born on 1977.06.23 at 3:34 pm",
                                "name": "Birth Date",
                                "node_uuid": "46d51f50-58de-49da-8d13-dadbf322685d",
                                "value": "1977-06-23T15:34:00.000000-05:00"
                            }
                        },
                        "status": "completed",
<<<<<<< HEAD
                        "uuid": "0b020cdb-9cc7-4afd-947b-012e59cabd4e"
=======
                        "uuid": "5865a06e-6fcc-4db9-bfd7-d22404241e07"
>>>>>>> 6620392e
                    }
                ],
                "status": "completed",
                "trigger": {
                    "contact": {
                        "fields": {
                            "first_name": {
                                "created_on": "2000-01-01T00:00:00.000000000-00:00",
                                "value": "Ben"
                            },
                            "state": {
                                "created_on": "2000-01-01T00:00:00.000000000-00:00",
                                "value": "Azuay"
                            }
                        },
                        "language": "eng",
                        "name": "Ben Haggerty",
                        "timezone": "America/Guayaquil",
                        "urns": [
                            "tel:+12065551212",
                            "facebook:1122334455667788",
                            "mailto:ben@macklemore"
                        ],
                        "uuid": "ba96bf7f-bc2a-4873-a7c7-254d1927c4e3"
                    },
                    "environment": {
                        "date_format": "yyyy-MM-dd",
                        "languages": [],
                        "time_format": "hh:mm",
                        "timezone": "America/Los_Angeles"
                    },
                    "flow": {
                        "name": "Date Test",
                        "uuid": "615b8a0f-588c-4d20-a05f-363b0b4ce6f4"
                    },
                    "triggered_on": "2000-01-01T00:00:00Z",
                    "type": "manual"
                },
                "wait": {
                    "timeout_on": "2000-01-01T00:00:00.000000000-00:00",
                    "type": "msg"
                }
            }
        }
    ],
    "trigger": {
        "contact": {
            "fields": {
                "first_name": {
                    "created_on": "2000-01-01T00:00:00.000000000-00:00",
                    "value": "Ben"
                },
                "state": {
                    "created_on": "2000-01-01T00:00:00.000000000-00:00",
                    "value": "Azuay"
                }
            },
            "language": "eng",
            "name": "Ben Haggerty",
            "timezone": "America/Guayaquil",
            "urns": [
                "tel:+12065551212",
                "facebook:1122334455667788",
                "mailto:ben@macklemore"
            ],
            "uuid": "ba96bf7f-bc2a-4873-a7c7-254d1927c4e3"
        },
        "environment": {
            "date_format": "yyyy-MM-dd",
            "languages": [],
            "time_format": "hh:mm",
            "timezone": "America/Los_Angeles"
        },
        "flow": {
            "name": "Registration",
            "uuid": "615b8a0f-588c-4d20-a05f-363b0b4ce6f4"
        },
        "triggered_on": "2000-01-01T00:00:00.000000000-00:00",
        "type": "manual"
    }
}<|MERGE_RESOLUTION|>--- conflicted
+++ resolved
@@ -31,11 +31,7 @@
                         },
                         "type": "msg_created"
                     },
-<<<<<<< HEAD
-                    "step_uuid": "4892b561-9f84-4f40-a1e1-55158c3294bd"
-=======
                     "step_uuid": "3388ae87-f128-45fe-8631-f6b52b12c734"
->>>>>>> 6620392e
                 },
                 {
                     "event": {
@@ -43,11 +39,7 @@
                         "timeout_on": "2000-01-01T00:00:00.000000000-00:00",
                         "type": "msg_wait"
                     },
-<<<<<<< HEAD
-                    "step_uuid": "4892b561-9f84-4f40-a1e1-55158c3294bd"
-=======
                     "step_uuid": "3388ae87-f128-45fe-8631-f6b52b12c734"
->>>>>>> 6620392e
                 }
             ],
             "session": {
@@ -104,19 +96,11 @@
                                     }
                                 ],
                                 "node_uuid": "46d51f50-58de-49da-8d13-dadbf322685d",
-<<<<<<< HEAD
-                                "uuid": "4892b561-9f84-4f40-a1e1-55158c3294bd"
-                            }
-                        ],
-                        "status": "waiting",
-                        "uuid": "0b020cdb-9cc7-4afd-947b-012e59cabd4e"
-=======
                                 "uuid": "3388ae87-f128-45fe-8631-f6b52b12c734"
                             }
                         ],
                         "status": "waiting",
                         "uuid": "5865a06e-6fcc-4db9-bfd7-d22404241e07"
->>>>>>> 6620392e
                     }
                 ],
                 "status": "waiting",
@@ -173,11 +157,7 @@
                         "type": "run_result_changed",
                         "value": "1977-06-23T15:34:00.000000-05:00"
                     },
-<<<<<<< HEAD
-                    "step_uuid": "4892b561-9f84-4f40-a1e1-55158c3294bd"
-=======
                     "step_uuid": "3388ae87-f128-45fe-8631-f6b52b12c734"
->>>>>>> 6620392e
                 },
                 {
                     "action_uuid": "afd5ac22-2a86-4576-a2c7-715f0bb10194",
@@ -190,11 +170,7 @@
                         "type": "contact_field_changed",
                         "value": "1977-06-23T15:34:00.000000-05:00"
                     },
-<<<<<<< HEAD
-                    "step_uuid": "bf826917-06bd-418d-becc-df5fb6ab7479"
-=======
                     "step_uuid": "909e2c7b-e0a8-459c-9491-58ccdc93a8a8"
->>>>>>> 6620392e
                 },
                 {
                     "action_uuid": "d2a4052a-3fa9-4608-ab3e-5b9631440447",
@@ -207,11 +183,7 @@
                         },
                         "type": "msg_created"
                     },
-<<<<<<< HEAD
-                    "step_uuid": "bf826917-06bd-418d-becc-df5fb6ab7479"
-=======
                     "step_uuid": "909e2c7b-e0a8-459c-9491-58ccdc93a8a8"
->>>>>>> 6620392e
                 }
             ],
             "session": {
@@ -307,11 +279,7 @@
                                 "exit_uuid": "598ae7a5-2f81-48f1-afac-595262514aa1",
                                 "left_on": "2000-01-01T00:00:00.000000000-00:00",
                                 "node_uuid": "46d51f50-58de-49da-8d13-dadbf322685d",
-<<<<<<< HEAD
-                                "uuid": "4892b561-9f84-4f40-a1e1-55158c3294bd"
-=======
                                 "uuid": "3388ae87-f128-45fe-8631-f6b52b12c734"
->>>>>>> 6620392e
                             },
                             {
                                 "arrived_on": "2000-01-01T00:00:00.000000000-00:00",
@@ -337,11 +305,7 @@
                                 ],
                                 "left_on": "2000-01-01T00:00:00.000000000-00:00",
                                 "node_uuid": "11a772f3-3ca2-4429-8b33-20fdcfc2b69e",
-<<<<<<< HEAD
-                                "uuid": "bf826917-06bd-418d-becc-df5fb6ab7479"
-=======
                                 "uuid": "909e2c7b-e0a8-459c-9491-58ccdc93a8a8"
->>>>>>> 6620392e
                             }
                         ],
                         "results": {
@@ -355,11 +319,7 @@
                             }
                         },
                         "status": "completed",
-<<<<<<< HEAD
-                        "uuid": "0b020cdb-9cc7-4afd-947b-012e59cabd4e"
-=======
                         "uuid": "5865a06e-6fcc-4db9-bfd7-d22404241e07"
->>>>>>> 6620392e
                     }
                 ],
                 "status": "completed",
