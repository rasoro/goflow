{
    "caller_events": [
        []
    ],
    "outputs": [
        {
            "log": [
                {
                    "action_uuid": "7bd8b3bf-0a3c-4928-bc46-df416e77ddf4",
                    "event": {
                        "created_on": "2000-01-01T00:00:00.000000000-00:00",
                        "field": {
                            "key": "gender",
                            "label": "Gender"
                        },
                        "type": "contact_field_changed",
                        "value": "MALE"
                    },
<<<<<<< HEAD
                    "step_uuid": "91509c69-977b-41ca-91d7-d5ca874294ed"
=======
                    "step_uuid": "7dcaa995-4ad0-444b-8a34-b008aed3f772"
>>>>>>> 6620392e
                },
                {
                    "action_uuid": "ee4cd27e-1296-40fd-ac9c-8cd43e9fb8b5",
                    "event": {
                        "created_on": "2000-01-01T00:00:00.000000000-00:00",
                        "field": {
                            "key": "age",
                            "label": "Age"
                        },
                        "type": "contact_field_changed",
                        "value": "64"
                    },
<<<<<<< HEAD
                    "step_uuid": "91509c69-977b-41ca-91d7-d5ca874294ed"
=======
                    "step_uuid": "7dcaa995-4ad0-444b-8a34-b008aed3f772"
>>>>>>> 6620392e
                },
                {
                    "action_uuid": "f01d693b-2af2-49fb-9e38-146eb00937e9",
                    "event": {
                        "created_on": "2000-01-01T00:00:00.000000000-00:00",
                        "msg": {
                            "text": "Current groups: Males, Old Men",
                            "urn": "tel:+12065551212",
                            "uuid": "98ac0217-5ace-4570-8e70-d9a11d08aa97"
                        },
                        "type": "msg_created"
                    },
<<<<<<< HEAD
                    "step_uuid": "91509c69-977b-41ca-91d7-d5ca874294ed"
=======
                    "step_uuid": "7dcaa995-4ad0-444b-8a34-b008aed3f772"
>>>>>>> 6620392e
                },
                {
                    "action_uuid": "bc94b3ba-4aad-410a-ae71-1861f69da0fe",
                    "event": {
                        "created_on": "2000-01-01T00:00:00.000000000-00:00",
                        "type": "contact_urn_added",
                        "urn": "tel:+250781234567"
                    },
<<<<<<< HEAD
                    "step_uuid": "91509c69-977b-41ca-91d7-d5ca874294ed"
=======
                    "step_uuid": "7dcaa995-4ad0-444b-8a34-b008aed3f772"
>>>>>>> 6620392e
                },
                {
                    "action_uuid": "5bc4894f-9ef4-430e-a040-e688fd2dd578",
                    "event": {
                        "created_on": "2000-01-01T00:00:00.000000000-00:00",
                        "msg": {
                            "text": "Current groups: Males, Old Men",
                            "urn": "tel:+12065551212",
                            "uuid": "cd9ac3df-bbc5-4429-8dfc-47b24ec2fbe1"
                        },
                        "type": "msg_created"
                    },
<<<<<<< HEAD
                    "step_uuid": "91509c69-977b-41ca-91d7-d5ca874294ed"
=======
                    "step_uuid": "7dcaa995-4ad0-444b-8a34-b008aed3f772"
>>>>>>> 6620392e
                },
                {
                    "action_uuid": "4ecf6abd-e8c8-424b-aef6-e904cf5b4fbe",
                    "event": {
                        "created_on": "2000-01-01T00:00:00.000000000-00:00",
                        "field": {
                            "key": "age",
                            "label": "Age"
                        },
                        "type": "contact_field_changed",
                        "value": "17"
                    },
<<<<<<< HEAD
                    "step_uuid": "91509c69-977b-41ca-91d7-d5ca874294ed"
=======
                    "step_uuid": "7dcaa995-4ad0-444b-8a34-b008aed3f772"
>>>>>>> 6620392e
                },
                {
                    "action_uuid": "279b0215-c9d5-4a90-b7df-f371812bcc78",
                    "event": {
                        "created_on": "2000-01-01T00:00:00.000000000-00:00",
                        "msg": {
                            "text": "Current groups: Males, Youth, MTN Callers",
                            "urn": "tel:+12065551212",
                            "uuid": "a2800d5b-9024-4dd9-b1b8-fed7dc511337"
                        },
                        "type": "msg_created"
                    },
<<<<<<< HEAD
                    "step_uuid": "91509c69-977b-41ca-91d7-d5ca874294ed"
=======
                    "step_uuid": "7dcaa995-4ad0-444b-8a34-b008aed3f772"
>>>>>>> 6620392e
                }
            ],
            "session": {
                "contact": {
                    "fields": {
                        "age": {
                            "created_on": "2000-01-01T00:00:00.000000000-00:00",
                            "value": "17"
                        },
                        "first_name": {
                            "created_on": "2000-01-01T00:00:00.000000000-00:00",
                            "value": "Ben"
                        },
                        "gender": {
                            "created_on": "2000-01-01T00:00:00.000000000-00:00",
                            "value": "MALE"
                        },
                        "state": {
                            "created_on": "2000-01-01T00:00:00.000000000-00:00",
                            "value": "Azuay"
                        }
                    },
                    "group_uuids": [
                        "047de1c9-9189-4f4c-aa04-bff0a4c2efb6",
                        "4bb13eec-5344-4ab8-83b7-b5791c669c50",
                        "db60d4dd-b4eb-46bf-9cdb-65d3d0e75bba"
                    ],
                    "language": "eng",
                    "name": "Ben Haggerty",
                    "timezone": "America/Guayaquil",
                    "urns": [
                        "tel:+12065551212",
                        "facebook:1122334455667788",
                        "mailto:ben@macklemore",
                        "tel:+250781234567"
                    ],
                    "uuid": "ba96bf7f-bc2a-4873-a7c7-254d1927c4e3"
                },
                "environment": {
                    "date_format": "yyyy-MM-dd",
                    "languages": [],
                    "time_format": "hh:mm",
                    "timezone": "UTC"
                },
                "runs": [
                    {
                        "created_on": "2000-01-01T00:00:00.000000000-00:00",
                        "exited_on": "2000-01-01T00:00:00.000000000-00:00",
                        "expires_on": "2000-01-01T00:00:00.000000000-00:00",
                        "flow_uuid": "1b462ce8-983a-4393-b133-e15a0efdb70c",
                        "path": [
                            {
                                "arrived_on": "2000-01-01T00:00:00.000000000-00:00",
                                "events": [
                                    {
                                        "created_on": "2000-01-01T00:00:00.000000000-00:00",
                                        "field": {
                                            "key": "gender",
                                            "label": "Gender"
                                        },
                                        "type": "contact_field_changed",
                                        "value": "MALE"
                                    },
                                    {
                                        "created_on": "2000-01-01T00:00:00.000000000-00:00",
                                        "field": {
                                            "key": "age",
                                            "label": "Age"
                                        },
                                        "type": "contact_field_changed",
                                        "value": "64"
                                    },
                                    {
                                        "created_on": "2000-01-01T00:00:00.000000000-00:00",
                                        "msg": {
                                            "text": "Current groups: Males, Old Men",
                                            "urn": "tel:+12065551212",
                                            "uuid": "98ac0217-5ace-4570-8e70-d9a11d08aa97"
                                        },
                                        "type": "msg_created"
                                    },
                                    {
                                        "created_on": "2000-01-01T00:00:00.000000000-00:00",
                                        "type": "contact_urn_added",
                                        "urn": "tel:+250781234567"
                                    },
                                    {
                                        "created_on": "2000-01-01T00:00:00.000000000-00:00",
                                        "msg": {
                                            "text": "Current groups: Males, Old Men",
                                            "urn": "tel:+12065551212",
                                            "uuid": "cd9ac3df-bbc5-4429-8dfc-47b24ec2fbe1"
                                        },
                                        "type": "msg_created"
                                    },
                                    {
                                        "created_on": "2000-01-01T00:00:00.000000000-00:00",
                                        "field": {
                                            "key": "age",
                                            "label": "Age"
                                        },
                                        "type": "contact_field_changed",
                                        "value": "17"
                                    },
                                    {
                                        "created_on": "2000-01-01T00:00:00.000000000-00:00",
                                        "msg": {
                                            "text": "Current groups: Males, Youth, MTN Callers",
                                            "urn": "tel:+12065551212",
                                            "uuid": "a2800d5b-9024-4dd9-b1b8-fed7dc511337"
                                        },
                                        "type": "msg_created"
                                    }
                                ],
                                "left_on": "2000-01-01T00:00:00.000000000-00:00",
                                "node_uuid": "a58be63b-907d-4a1a-856b-0bb5579d7507",
<<<<<<< HEAD
                                "uuid": "91509c69-977b-41ca-91d7-d5ca874294ed"
                            }
                        ],
                        "status": "completed",
                        "uuid": "12ae4671-82b8-4fe7-b1de-33ff36d966ee"
=======
                                "uuid": "7dcaa995-4ad0-444b-8a34-b008aed3f772"
                            }
                        ],
                        "status": "completed",
                        "uuid": "cd712d62-8c56-4900-87bc-209e78511534"
>>>>>>> 6620392e
                    }
                ],
                "status": "completed",
                "trigger": {
                    "contact": {
                        "fields": {
                            "first_name": {
                                "created_on": "2000-01-01T00:00:00.000000000-00:00",
                                "value": "Ben"
                            },
                            "state": {
                                "created_on": "2000-01-01T00:00:00.000000000-00:00",
                                "value": "Azuay"
                            }
                        },
                        "language": "eng",
                        "name": "Ben Haggerty",
                        "timezone": "America/Guayaquil",
                        "urns": [
                            "tel:+12065551212",
                            "facebook:1122334455667788",
                            "mailto:ben@macklemore"
                        ],
                        "uuid": "ba96bf7f-bc2a-4873-a7c7-254d1927c4e3"
                    },
                    "flow": {
                        "name": "Dynamic Groups",
                        "uuid": "1b462ce8-983a-4393-b133-e15a0efdb70c"
                    },
                    "triggered_on": "2000-01-01T00:00:00Z",
                    "type": "manual"
                }
            }
        }
    ],
    "trigger": {
        "contact": {
            "fields": {
                "first_name": {
                    "created_on": "2000-01-01T00:00:00.000000000-00:00",
                    "value": "Ben"
                },
                "state": {
                    "created_on": "2000-01-01T00:00:00.000000000-00:00",
                    "value": "Azuay"
                }
            },
            "language": "eng",
            "name": "Ben Haggerty",
            "timezone": "America/Guayaquil",
            "urns": [
                "tel:+12065551212",
                "facebook:1122334455667788",
                "mailto:ben@macklemore"
            ],
            "uuid": "ba96bf7f-bc2a-4873-a7c7-254d1927c4e3"
        },
        "flow": {
            "name": "Registration",
            "uuid": "1b462ce8-983a-4393-b133-e15a0efdb70c"
        },
        "triggered_on": "2000-01-01T00:00:00.000000000-00:00",
        "type": "manual"
    }
}<|MERGE_RESOLUTION|>--- conflicted
+++ resolved
@@ -16,11 +16,7 @@
                         "type": "contact_field_changed",
                         "value": "MALE"
                     },
-<<<<<<< HEAD
-                    "step_uuid": "91509c69-977b-41ca-91d7-d5ca874294ed"
-=======
-                    "step_uuid": "7dcaa995-4ad0-444b-8a34-b008aed3f772"
->>>>>>> 6620392e
+                    "step_uuid": "7dcaa995-4ad0-444b-8a34-b008aed3f772"
                 },
                 {
                     "action_uuid": "ee4cd27e-1296-40fd-ac9c-8cd43e9fb8b5",
@@ -33,11 +29,7 @@
                         "type": "contact_field_changed",
                         "value": "64"
                     },
-<<<<<<< HEAD
-                    "step_uuid": "91509c69-977b-41ca-91d7-d5ca874294ed"
-=======
-                    "step_uuid": "7dcaa995-4ad0-444b-8a34-b008aed3f772"
->>>>>>> 6620392e
+                    "step_uuid": "7dcaa995-4ad0-444b-8a34-b008aed3f772"
                 },
                 {
                     "action_uuid": "f01d693b-2af2-49fb-9e38-146eb00937e9",
@@ -50,11 +42,7 @@
                         },
                         "type": "msg_created"
                     },
-<<<<<<< HEAD
-                    "step_uuid": "91509c69-977b-41ca-91d7-d5ca874294ed"
-=======
-                    "step_uuid": "7dcaa995-4ad0-444b-8a34-b008aed3f772"
->>>>>>> 6620392e
+                    "step_uuid": "7dcaa995-4ad0-444b-8a34-b008aed3f772"
                 },
                 {
                     "action_uuid": "bc94b3ba-4aad-410a-ae71-1861f69da0fe",
@@ -63,11 +51,7 @@
                         "type": "contact_urn_added",
                         "urn": "tel:+250781234567"
                     },
-<<<<<<< HEAD
-                    "step_uuid": "91509c69-977b-41ca-91d7-d5ca874294ed"
-=======
-                    "step_uuid": "7dcaa995-4ad0-444b-8a34-b008aed3f772"
->>>>>>> 6620392e
+                    "step_uuid": "7dcaa995-4ad0-444b-8a34-b008aed3f772"
                 },
                 {
                     "action_uuid": "5bc4894f-9ef4-430e-a040-e688fd2dd578",
@@ -80,11 +64,7 @@
                         },
                         "type": "msg_created"
                     },
-<<<<<<< HEAD
-                    "step_uuid": "91509c69-977b-41ca-91d7-d5ca874294ed"
-=======
-                    "step_uuid": "7dcaa995-4ad0-444b-8a34-b008aed3f772"
->>>>>>> 6620392e
+                    "step_uuid": "7dcaa995-4ad0-444b-8a34-b008aed3f772"
                 },
                 {
                     "action_uuid": "4ecf6abd-e8c8-424b-aef6-e904cf5b4fbe",
@@ -97,11 +77,7 @@
                         "type": "contact_field_changed",
                         "value": "17"
                     },
-<<<<<<< HEAD
-                    "step_uuid": "91509c69-977b-41ca-91d7-d5ca874294ed"
-=======
-                    "step_uuid": "7dcaa995-4ad0-444b-8a34-b008aed3f772"
->>>>>>> 6620392e
+                    "step_uuid": "7dcaa995-4ad0-444b-8a34-b008aed3f772"
                 },
                 {
                     "action_uuid": "279b0215-c9d5-4a90-b7df-f371812bcc78",
@@ -114,11 +90,7 @@
                         },
                         "type": "msg_created"
                     },
-<<<<<<< HEAD
-                    "step_uuid": "91509c69-977b-41ca-91d7-d5ca874294ed"
-=======
-                    "step_uuid": "7dcaa995-4ad0-444b-8a34-b008aed3f772"
->>>>>>> 6620392e
+                    "step_uuid": "7dcaa995-4ad0-444b-8a34-b008aed3f772"
                 }
             ],
             "session": {
@@ -235,19 +207,11 @@
                                 ],
                                 "left_on": "2000-01-01T00:00:00.000000000-00:00",
                                 "node_uuid": "a58be63b-907d-4a1a-856b-0bb5579d7507",
-<<<<<<< HEAD
-                                "uuid": "91509c69-977b-41ca-91d7-d5ca874294ed"
-                            }
-                        ],
-                        "status": "completed",
-                        "uuid": "12ae4671-82b8-4fe7-b1de-33ff36d966ee"
-=======
                                 "uuid": "7dcaa995-4ad0-444b-8a34-b008aed3f772"
                             }
                         ],
                         "status": "completed",
                         "uuid": "cd712d62-8c56-4900-87bc-209e78511534"
->>>>>>> 6620392e
                     }
                 ],
                 "status": "completed",
