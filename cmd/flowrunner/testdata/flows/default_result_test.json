{
    "caller_events": [
        [],
        [
            {
                "created_on": "2000-01-01T00:00:00.000000000-00:00",
                "msg": {
                    "channel": {
                        "name": "Nexmo",
                        "uuid": "57f1078f-88aa-46f4-a59a-948a5739c03d"
                    },
                    "text": "Ryan Lewis",
                    "urn": "tel:+12065551212",
                    "uuid": "9bf91c2b-ce58-4cef-aacc-281e03f69ab5"
                },
                "type": "msg_received"
            }
        ]
    ],
    "outputs": [
        {
            "log": [
                {
                    "action_uuid": "d3cd8da7-55f2-4bd3-9a0c-efc93c99e498",
                    "event": {
                        "created_on": "2000-01-01T00:00:00.000000000-00:00",
                        "msg": {
                            "text": "What is your name?",
                            "urn": "tel:+12065551212",
                            "uuid": "36b27bc1-3c9c-4fa8-afc7-80d7672e7689"
                        },
                        "type": "msg_created"
                    },
<<<<<<< HEAD
                    "step_uuid": "300a9c26-0dea-4a09-bf74-f315b15d4ebe"
=======
                    "step_uuid": "5254b218-3673-41f2-b63d-c8dcc2fa9de0"
>>>>>>> 6620392e
                },
                {
                    "event": {
                        "created_on": "2000-01-01T00:00:00.000000000-00:00",
                        "type": "msg_wait"
                    },
<<<<<<< HEAD
                    "step_uuid": "c38298bd-2b81-45d4-9a30-10f8befd2e00"
=======
                    "step_uuid": "951242a1-5333-4221-8f9d-465efd6fbb5e"
>>>>>>> 6620392e
                }
            ],
            "session": {
                "contact": {
                    "fields": {
                        "first_name": {
                            "created_on": "2000-01-01T00:00:00.000000000-00:00",
                            "value": "Ben"
                        },
                        "state": {
                            "created_on": "2000-01-01T00:00:00.000000000-00:00",
                            "value": "Azuay"
                        }
                    },
                    "language": "eng",
                    "name": "Ben Haggerty",
                    "timezone": "America/Guayaquil",
                    "urns": [
                        "tel:+12065551212",
                        "facebook:1122334455667788",
                        "mailto:ben@macklemore"
                    ],
                    "uuid": "ba96bf7f-bc2a-4873-a7c7-254d1927c4e3"
                },
                "environment": {
                    "date_format": "yyyy-MM-dd",
                    "languages": [],
                    "time_format": "hh:mm",
                    "timezone": "UTC"
                },
                "runs": [
                    {
                        "created_on": "2000-01-01T00:00:00.000000000-00:00",
                        "exited_on": "2000-01-01T00:00:00.000000000-00:00",
                        "expires_on": "2000-01-01T00:00:00.000000000-00:00",
                        "flow_uuid": "c37ae862-4802-447a-a783-1fe029a170e9",
                        "path": [
                            {
                                "arrived_on": "2000-01-01T00:00:00.000000000-00:00",
                                "events": [
                                    {
                                        "created_on": "2000-01-01T00:00:00.000000000-00:00",
                                        "msg": {
                                            "text": "What is your name?",
                                            "urn": "tel:+12065551212",
                                            "uuid": "36b27bc1-3c9c-4fa8-afc7-80d7672e7689"
                                        },
                                        "type": "msg_created"
                                    }
                                ],
                                "exit_uuid": "19f677bf-2b34-48bd-8a05-3839191b51b2",
                                "left_on": "2000-01-01T00:00:00.000000000-00:00",
                                "node_uuid": "4fd923cc-b39f-4722-b1ea-22ce1ef388de",
<<<<<<< HEAD
                                "uuid": "300a9c26-0dea-4a09-bf74-f315b15d4ebe"
=======
                                "uuid": "5254b218-3673-41f2-b63d-c8dcc2fa9de0"
>>>>>>> 6620392e
                            },
                            {
                                "arrived_on": "2000-01-01T00:00:00.000000000-00:00",
                                "events": [
                                    {
                                        "created_on": "2000-01-01T00:00:00.000000000-00:00",
                                        "type": "msg_wait"
                                    }
                                ],
                                "node_uuid": "3a430844-e259-4dcd-9a1d-7bef3168d43f",
<<<<<<< HEAD
                                "uuid": "c38298bd-2b81-45d4-9a30-10f8befd2e00"
                            }
                        ],
                        "status": "waiting",
                        "uuid": "e7e92ff8-4413-4672-a721-8b77a986b407"
=======
                                "uuid": "951242a1-5333-4221-8f9d-465efd6fbb5e"
                            }
                        ],
                        "status": "waiting",
                        "uuid": "f54bbb16-3fba-491d-8768-7d0ba4d4f3e8"
>>>>>>> 6620392e
                    }
                ],
                "status": "waiting",
                "trigger": {
                    "contact": {
                        "fields": {
                            "first_name": {
                                "created_on": "2000-01-01T00:00:00.000000000-00:00",
                                "value": "Ben"
                            },
                            "state": {
                                "created_on": "2000-01-01T00:00:00.000000000-00:00",
                                "value": "Azuay"
                            }
                        },
                        "language": "eng",
                        "name": "Ben Haggerty",
                        "timezone": "America/Guayaquil",
                        "urns": [
                            "tel:+12065551212",
                            "facebook:1122334455667788",
                            "mailto:ben@macklemore"
                        ],
                        "uuid": "ba96bf7f-bc2a-4873-a7c7-254d1927c4e3"
                    },
                    "flow": {
                        "name": "Another Flow",
                        "uuid": "c37ae862-4802-447a-a783-1fe029a170e9"
                    },
                    "triggered_on": "2000-01-01T00:00:00Z",
                    "type": "manual"
                },
                "wait": {
                    "type": "msg"
                }
            }
        },
        {
            "log": [
                {
                    "event": {
                        "category": "All Responses",
                        "created_on": "2000-01-01T00:00:00.000000000-00:00",
                        "input": "Ryan Lewis",
                        "name": "Contact Name",
                        "node_uuid": "3a430844-e259-4dcd-9a1d-7bef3168d43f",
                        "type": "run_result_changed",
                        "value": "Ryan Lewis"
                    },
<<<<<<< HEAD
                    "step_uuid": "c38298bd-2b81-45d4-9a30-10f8befd2e00"
=======
                    "step_uuid": "951242a1-5333-4221-8f9d-465efd6fbb5e"
>>>>>>> 6620392e
                },
                {
                    "action_uuid": "aafb505c-603d-4025-864d-471345ed236d",
                    "event": {
                        "created_on": "2000-01-01T00:00:00.000000000-00:00",
                        "property": "name",
                        "type": "contact_property_changed",
                        "value": "Ryan Lewis"
                    },
<<<<<<< HEAD
                    "step_uuid": "a7d78066-74c0-41cc-8d7d-de3c56fcde28"
=======
                    "step_uuid": "644592ee-11ad-4bc4-9566-6fb2598c32d6"
>>>>>>> 6620392e
                },
                {
                    "action_uuid": "aafb505c-603d-4025-864d-471345ed237d",
                    "event": {
                        "created_on": "2000-01-01T00:00:00.000000000-00:00",
                        "field": {
                            "key": "first_name",
                            "label": "First Name"
                        },
                        "type": "contact_field_changed",
                        "value": "Ryan"
                    },
<<<<<<< HEAD
                    "step_uuid": "a7d78066-74c0-41cc-8d7d-de3c56fcde28"
=======
                    "step_uuid": "644592ee-11ad-4bc4-9566-6fb2598c32d6"
>>>>>>> 6620392e
                },
                {
                    "action_uuid": "aafb505c-603d-4025-864d-471345ed237d",
                    "event": {
                        "created_on": "2000-01-01T00:00:00.000000000-00:00",
                        "msg": {
                            "text": "Great, pleased to meet you Ryan",
                            "urn": "tel:+12065551212",
                            "uuid": "43e21dfd-24a6-4fd2-8a47-c750de65b708"
                        },
                        "type": "msg_created"
                    },
<<<<<<< HEAD
                    "step_uuid": "a7d78066-74c0-41cc-8d7d-de3c56fcde28"
=======
                    "step_uuid": "644592ee-11ad-4bc4-9566-6fb2598c32d6"
>>>>>>> 6620392e
                }
            ],
            "session": {
                "contact": {
                    "fields": {
                        "first_name": {
                            "created_on": "2000-01-01T00:00:00.000000000-00:00",
                            "value": "Ryan"
                        },
                        "state": {
                            "created_on": "2000-01-01T00:00:00.000000000-00:00",
                            "value": "Azuay"
                        }
                    },
                    "language": "eng",
                    "name": "Ryan Lewis",
                    "timezone": "America/Guayaquil",
                    "urns": [
                        "tel:+12065551212",
                        "facebook:1122334455667788",
                        "mailto:ben@macklemore"
                    ],
                    "uuid": "ba96bf7f-bc2a-4873-a7c7-254d1927c4e3"
                },
                "environment": {
                    "date_format": "yyyy-MM-dd",
                    "languages": [],
                    "time_format": "hh:mm",
                    "timezone": "UTC"
                },
                "runs": [
                    {
                        "created_on": "2000-01-01T00:00:00.000000000-00:00",
                        "exited_on": "2000-01-01T00:00:00.000000000-00:00",
                        "expires_on": "2000-01-01T00:00:00.000000000-00:00",
                        "flow_uuid": "c37ae862-4802-447a-a783-1fe029a170e9",
                        "input": {
                            "channel": {
                                "name": "Twilio Channel",
                                "uuid": "57f1078f-88aa-46f4-a59a-948a5739c03d"
                            },
                            "created_on": "2000-01-01T00:00:00.000000000-00:00",
                            "text": "Ryan Lewis",
                            "type": "msg",
                            "urn": "tel:+12065551212",
                            "uuid": "9bf91c2b-ce58-4cef-aacc-281e03f69ab5"
                        },
                        "path": [
                            {
                                "arrived_on": "2000-01-01T00:00:00.000000000-00:00",
                                "events": [
                                    {
                                        "created_on": "2000-01-01T00:00:00.000000000-00:00",
                                        "msg": {
                                            "text": "What is your name?",
                                            "urn": "tel:+12065551212",
                                            "uuid": "36b27bc1-3c9c-4fa8-afc7-80d7672e7689"
                                        },
                                        "type": "msg_created"
                                    }
                                ],
                                "exit_uuid": "19f677bf-2b34-48bd-8a05-3839191b51b2",
                                "left_on": "2000-01-01T00:00:00.000000000-00:00",
                                "node_uuid": "4fd923cc-b39f-4722-b1ea-22ce1ef388de",
<<<<<<< HEAD
                                "uuid": "300a9c26-0dea-4a09-bf74-f315b15d4ebe"
=======
                                "uuid": "5254b218-3673-41f2-b63d-c8dcc2fa9de0"
>>>>>>> 6620392e
                            },
                            {
                                "arrived_on": "2000-01-01T00:00:00.000000000-00:00",
                                "events": [
                                    {
                                        "created_on": "2000-01-01T00:00:00.000000000-00:00",
                                        "type": "msg_wait"
                                    },
                                    {
                                        "created_on": "2000-01-01T00:00:00.000000000-00:00",
                                        "msg": {
                                            "channel": {
                                                "name": "Nexmo",
                                                "uuid": "57f1078f-88aa-46f4-a59a-948a5739c03d"
                                            },
                                            "text": "Ryan Lewis",
                                            "urn": "tel:+12065551212",
                                            "uuid": "9bf91c2b-ce58-4cef-aacc-281e03f69ab5"
                                        },
                                        "type": "msg_received"
                                    },
                                    {
                                        "category": "All Responses",
                                        "created_on": "2000-01-01T00:00:00.000000000-00:00",
                                        "input": "Ryan Lewis",
                                        "name": "Contact Name",
                                        "node_uuid": "3a430844-e259-4dcd-9a1d-7bef3168d43f",
                                        "type": "run_result_changed",
                                        "value": "Ryan Lewis"
                                    }
                                ],
                                "exit_uuid": "cf9a2465-049a-4ba1-95ed-eb60fb45fd63",
                                "left_on": "2000-01-01T00:00:00.000000000-00:00",
                                "node_uuid": "3a430844-e259-4dcd-9a1d-7bef3168d43f",
<<<<<<< HEAD
                                "uuid": "c38298bd-2b81-45d4-9a30-10f8befd2e00"
=======
                                "uuid": "951242a1-5333-4221-8f9d-465efd6fbb5e"
>>>>>>> 6620392e
                            },
                            {
                                "arrived_on": "2000-01-01T00:00:00.000000000-00:00",
                                "events": [
                                    {
                                        "created_on": "2000-01-01T00:00:00.000000000-00:00",
                                        "property": "name",
                                        "type": "contact_property_changed",
                                        "value": "Ryan Lewis"
                                    },
                                    {
                                        "created_on": "2000-01-01T00:00:00.000000000-00:00",
                                        "field": {
                                            "key": "first_name",
                                            "label": "First Name"
                                        },
                                        "type": "contact_field_changed",
                                        "value": "Ryan"
                                    },
                                    {
                                        "created_on": "2000-01-01T00:00:00.000000000-00:00",
                                        "msg": {
                                            "text": "Great, pleased to meet you Ryan",
                                            "urn": "tel:+12065551212",
                                            "uuid": "43e21dfd-24a6-4fd2-8a47-c750de65b708"
                                        },
                                        "type": "msg_created"
                                    }
                                ],
                                "left_on": "2000-01-01T00:00:00.000000000-00:00",
                                "node_uuid": "2929d2fc-2778-4d98-a4bc-73a7345710b0",
<<<<<<< HEAD
                                "uuid": "a7d78066-74c0-41cc-8d7d-de3c56fcde28"
=======
                                "uuid": "644592ee-11ad-4bc4-9566-6fb2598c32d6"
>>>>>>> 6620392e
                            }
                        ],
                        "results": {
                            "contact_name": {
                                "category": "All Responses",
                                "created_on": "2000-01-01T00:00:00.000000000-00:00",
                                "input": "Ryan Lewis",
                                "name": "Contact Name",
                                "node_uuid": "3a430844-e259-4dcd-9a1d-7bef3168d43f",
                                "value": "Ryan Lewis"
                            }
                        },
                        "status": "completed",
<<<<<<< HEAD
                        "uuid": "e7e92ff8-4413-4672-a721-8b77a986b407"
=======
                        "uuid": "f54bbb16-3fba-491d-8768-7d0ba4d4f3e8"
>>>>>>> 6620392e
                    }
                ],
                "status": "completed",
                "trigger": {
                    "contact": {
                        "fields": {
                            "first_name": {
                                "created_on": "2000-01-01T00:00:00.000000000-00:00",
                                "value": "Ben"
                            },
                            "state": {
                                "created_on": "2000-01-01T00:00:00.000000000-00:00",
                                "value": "Azuay"
                            }
                        },
                        "language": "eng",
                        "name": "Ben Haggerty",
                        "timezone": "America/Guayaquil",
                        "urns": [
                            "tel:+12065551212",
                            "facebook:1122334455667788",
                            "mailto:ben@macklemore"
                        ],
                        "uuid": "ba96bf7f-bc2a-4873-a7c7-254d1927c4e3"
                    },
                    "flow": {
                        "name": "Another Flow",
                        "uuid": "c37ae862-4802-447a-a783-1fe029a170e9"
                    },
                    "triggered_on": "2000-01-01T00:00:00Z",
                    "type": "manual"
                },
                "wait": {
                    "type": "msg"
                }
            }
        }
    ],
    "trigger": {
        "contact": {
            "fields": {
                "first_name": {
                    "created_on": "2000-01-01T00:00:00.000000000-00:00",
                    "value": "Ben"
                },
                "state": {
                    "created_on": "2000-01-01T00:00:00.000000000-00:00",
                    "value": "Azuay"
                }
            },
            "language": "eng",
            "name": "Ben Haggerty",
            "timezone": "America/Guayaquil",
            "urns": [
                "tel:+12065551212",
                "facebook:1122334455667788",
                "mailto:ben@macklemore"
            ],
            "uuid": "ba96bf7f-bc2a-4873-a7c7-254d1927c4e3"
        },
        "flow": {
            "name": "Registration",
            "uuid": "c37ae862-4802-447a-a783-1fe029a170e9"
        },
        "triggered_on": "2000-01-01T00:00:00.000000000-00:00",
        "type": "manual"
    }
}<|MERGE_RESOLUTION|>--- conflicted
+++ resolved
@@ -31,22 +31,14 @@
                         },
                         "type": "msg_created"
                     },
-<<<<<<< HEAD
-                    "step_uuid": "300a9c26-0dea-4a09-bf74-f315b15d4ebe"
-=======
                     "step_uuid": "5254b218-3673-41f2-b63d-c8dcc2fa9de0"
->>>>>>> 6620392e
                 },
                 {
                     "event": {
                         "created_on": "2000-01-01T00:00:00.000000000-00:00",
                         "type": "msg_wait"
                     },
-<<<<<<< HEAD
-                    "step_uuid": "c38298bd-2b81-45d4-9a30-10f8befd2e00"
-=======
                     "step_uuid": "951242a1-5333-4221-8f9d-465efd6fbb5e"
->>>>>>> 6620392e
                 }
             ],
             "session": {
@@ -100,11 +92,7 @@
                                 "exit_uuid": "19f677bf-2b34-48bd-8a05-3839191b51b2",
                                 "left_on": "2000-01-01T00:00:00.000000000-00:00",
                                 "node_uuid": "4fd923cc-b39f-4722-b1ea-22ce1ef388de",
-<<<<<<< HEAD
-                                "uuid": "300a9c26-0dea-4a09-bf74-f315b15d4ebe"
-=======
                                 "uuid": "5254b218-3673-41f2-b63d-c8dcc2fa9de0"
->>>>>>> 6620392e
                             },
                             {
                                 "arrived_on": "2000-01-01T00:00:00.000000000-00:00",
@@ -115,19 +103,11 @@
                                     }
                                 ],
                                 "node_uuid": "3a430844-e259-4dcd-9a1d-7bef3168d43f",
-<<<<<<< HEAD
-                                "uuid": "c38298bd-2b81-45d4-9a30-10f8befd2e00"
-                            }
-                        ],
-                        "status": "waiting",
-                        "uuid": "e7e92ff8-4413-4672-a721-8b77a986b407"
-=======
                                 "uuid": "951242a1-5333-4221-8f9d-465efd6fbb5e"
                             }
                         ],
                         "status": "waiting",
                         "uuid": "f54bbb16-3fba-491d-8768-7d0ba4d4f3e8"
->>>>>>> 6620392e
                     }
                 ],
                 "status": "waiting",
@@ -177,11 +157,7 @@
                         "type": "run_result_changed",
                         "value": "Ryan Lewis"
                     },
-<<<<<<< HEAD
-                    "step_uuid": "c38298bd-2b81-45d4-9a30-10f8befd2e00"
-=======
                     "step_uuid": "951242a1-5333-4221-8f9d-465efd6fbb5e"
->>>>>>> 6620392e
                 },
                 {
                     "action_uuid": "aafb505c-603d-4025-864d-471345ed236d",
@@ -191,11 +167,7 @@
                         "type": "contact_property_changed",
                         "value": "Ryan Lewis"
                     },
-<<<<<<< HEAD
-                    "step_uuid": "a7d78066-74c0-41cc-8d7d-de3c56fcde28"
-=======
                     "step_uuid": "644592ee-11ad-4bc4-9566-6fb2598c32d6"
->>>>>>> 6620392e
                 },
                 {
                     "action_uuid": "aafb505c-603d-4025-864d-471345ed237d",
@@ -208,11 +180,7 @@
                         "type": "contact_field_changed",
                         "value": "Ryan"
                     },
-<<<<<<< HEAD
-                    "step_uuid": "a7d78066-74c0-41cc-8d7d-de3c56fcde28"
-=======
                     "step_uuid": "644592ee-11ad-4bc4-9566-6fb2598c32d6"
->>>>>>> 6620392e
                 },
                 {
                     "action_uuid": "aafb505c-603d-4025-864d-471345ed237d",
@@ -225,11 +193,7 @@
                         },
                         "type": "msg_created"
                     },
-<<<<<<< HEAD
-                    "step_uuid": "a7d78066-74c0-41cc-8d7d-de3c56fcde28"
-=======
                     "step_uuid": "644592ee-11ad-4bc4-9566-6fb2598c32d6"
->>>>>>> 6620392e
                 }
             ],
             "session": {
@@ -294,11 +258,7 @@
                                 "exit_uuid": "19f677bf-2b34-48bd-8a05-3839191b51b2",
                                 "left_on": "2000-01-01T00:00:00.000000000-00:00",
                                 "node_uuid": "4fd923cc-b39f-4722-b1ea-22ce1ef388de",
-<<<<<<< HEAD
-                                "uuid": "300a9c26-0dea-4a09-bf74-f315b15d4ebe"
-=======
                                 "uuid": "5254b218-3673-41f2-b63d-c8dcc2fa9de0"
->>>>>>> 6620392e
                             },
                             {
                                 "arrived_on": "2000-01-01T00:00:00.000000000-00:00",
@@ -333,11 +293,7 @@
                                 "exit_uuid": "cf9a2465-049a-4ba1-95ed-eb60fb45fd63",
                                 "left_on": "2000-01-01T00:00:00.000000000-00:00",
                                 "node_uuid": "3a430844-e259-4dcd-9a1d-7bef3168d43f",
-<<<<<<< HEAD
-                                "uuid": "c38298bd-2b81-45d4-9a30-10f8befd2e00"
-=======
                                 "uuid": "951242a1-5333-4221-8f9d-465efd6fbb5e"
->>>>>>> 6620392e
                             },
                             {
                                 "arrived_on": "2000-01-01T00:00:00.000000000-00:00",
@@ -369,11 +325,7 @@
                                 ],
                                 "left_on": "2000-01-01T00:00:00.000000000-00:00",
                                 "node_uuid": "2929d2fc-2778-4d98-a4bc-73a7345710b0",
-<<<<<<< HEAD
-                                "uuid": "a7d78066-74c0-41cc-8d7d-de3c56fcde28"
-=======
                                 "uuid": "644592ee-11ad-4bc4-9566-6fb2598c32d6"
->>>>>>> 6620392e
                             }
                         ],
                         "results": {
@@ -387,11 +339,7 @@
                             }
                         },
                         "status": "completed",
-<<<<<<< HEAD
-                        "uuid": "e7e92ff8-4413-4672-a721-8b77a986b407"
-=======
                         "uuid": "f54bbb16-3fba-491d-8768-7d0ba4d4f3e8"
->>>>>>> 6620392e
                     }
                 ],
                 "status": "completed",
