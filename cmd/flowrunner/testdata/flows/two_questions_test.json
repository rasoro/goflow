{
    "outputs": [
        {
            "events": [],
            "session": {
                "contact": {
                    "created_on": "2000-01-01T00:00:00Z",
                    "fields": {
                        "first_name": {
                            "text": "Ben"
                        },
                        "state": {
                            "state": "Ecuador > Azuay",
                            "text": "Ecuador > Azuay"
                        }
                    },
                    "id": 1234567,
                    "language": "eng",
                    "name": "Ben Haggerty",
                    "timezone": "America/Guayaquil",
                    "urns": [
                        "tel:+12065551212",
                        "facebook:1122334455667788",
                        "mailto:ben@macklemore"
                    ],
                    "uuid": "ba96bf7f-bc2a-4873-a7c7-254d1927c4e3"
                },
                "environment": {
                    "date_format": "YYYY-MM-DD",
                    "languages": [
                        "eng"
                    ],
                    "redaction_policy": "none",
                    "time_format": "hh:mm",
                    "timezone": "America/Los_Angeles"
                },
                "runs": [
                    {
                        "created_on": "2018-07-06T12:30:00.123456789Z",
                        "events": [
                            {
                                "created_on": "2018-07-06T12:30:03.123456789Z",
                                "msg": {
                                    "channel": {
                                        "name": "Android Channel",
                                        "uuid": "57f1078f-88aa-46f4-a59a-948a5739c03d"
                                    },
                                    "text": "Hi Ben Haggerty! What is your favorite color? (red/blue) Your number is (206) 555-1212",
                                    "urn": "tel:+12065551212",
                                    "uuid": "8720f157-ca1c-432f-9c0b-2014ddc77094"
                                },
                                "step_uuid": "692926ea-09d6-4942-bd38-d266ec8d3716",
                                "type": "msg_created"
                            },
                            {
                                "created_on": "2018-07-06T12:30:05.123456789Z",
                                "step_uuid": "692926ea-09d6-4942-bd38-d266ec8d3716",
                                "timeout_on": "2018-07-06T12:40:04.123456789Z",
                                "type": "msg_wait"
                            }
                        ],
                        "exited_on": null,
                        "expires_on": "2018-07-06T12:30:01.123456789Z",
                        "flow": {
                            "name": "U-Report Registration Flow",
                            "uuid": "615b8a0f-588c-4d20-a05f-363b0b4ce6f4"
                        },
                        "path": [
                            {
                                "arrived_on": "2018-07-06T12:30:02.123456789Z",
                                "node_uuid": "46d51f50-58de-49da-8d13-dadbf322685d",
                                "uuid": "692926ea-09d6-4942-bd38-d266ec8d3716"
                            }
                        ],
                        "status": "waiting",
                        "uuid": "d2f852ec-7b4e-457f-ae7f-f8b243c49ff5"
                    }
                ],
                "status": "waiting",
                "trigger": {
                    "contact": {
                        "created_on": "2000-01-01T00:00:00Z",
                        "fields": {
                            "first_name": {
                                "text": "Ben"
                            },
                            "state": {
                                "state": "Ecuador > Azuay",
                                "text": "Ecuador > Azuay"
                            }
                        },
                        "id": 1234567,
                        "language": "eng",
                        "name": "Ben Haggerty",
                        "timezone": "America/Guayaquil",
                        "urns": [
                            "tel:+12065551212",
                            "facebook:1122334455667788",
                            "mailto:ben@macklemore"
                        ],
                        "uuid": "ba96bf7f-bc2a-4873-a7c7-254d1927c4e3"
                    },
                    "environment": {
                        "date_format": "YYYY-MM-DD",
                        "languages": [
                            "eng"
                        ],
                        "redaction_policy": "none",
                        "time_format": "hh:mm",
                        "timezone": "America/Los_Angeles"
                    },
                    "flow": {
                        "name": "Registration",
                        "uuid": "615b8a0f-588c-4d20-a05f-363b0b4ce6f4"
                    },
                    "triggered_on": "2000-01-01T00:00:00Z",
                    "type": "manual"
                },
                "wait": {
                    "timeout": 600,
                    "timeout_on": "2018-07-06T12:40:04.123456789Z",
                    "type": "msg"
                }
            }
        },
        {
            "events": [],
            "session": {
                "contact": {
                    "created_on": "2000-01-01T00:00:00Z",
                    "fields": {
                        "first_name": {
                            "text": "Ben"
                        },
                        "state": {
                            "state": "Ecuador > Azuay",
                            "text": "Ecuador > Azuay"
                        }
                    },
                    "id": 1234567,
                    "language": "fra",
                    "name": "Ben Haggerty",
                    "timezone": "America/Guayaquil",
                    "urns": [
                        "tel:+12065551212",
                        "facebook:1122334455667788",
                        "mailto:ben@macklemore"
                    ],
                    "uuid": "ba96bf7f-bc2a-4873-a7c7-254d1927c4e3"
                },
                "environment": {
                    "date_format": "YYYY-MM-DD",
                    "languages": [
                        "eng"
                    ],
                    "redaction_policy": "none",
                    "time_format": "hh:mm",
                    "timezone": "America/Los_Angeles"
                },
                "runs": [
                    {
                        "created_on": "2018-07-06T12:30:00.123456789Z",
                        "events": [
                            {
                                "created_on": "2018-07-06T12:30:03.123456789Z",
                                "msg": {
                                    "channel": {
                                        "name": "Android Channel",
                                        "uuid": "57f1078f-88aa-46f4-a59a-948a5739c03d"
                                    },
                                    "text": "Hi Ben Haggerty! What is your favorite color? (red/blue) Your number is (206) 555-1212",
                                    "urn": "tel:+12065551212",
                                    "uuid": "8720f157-ca1c-432f-9c0b-2014ddc77094"
                                },
                                "step_uuid": "692926ea-09d6-4942-bd38-d266ec8d3716",
                                "type": "msg_created"
                            },
                            {
                                "created_on": "2018-07-06T12:30:05.123456789Z",
                                "step_uuid": "692926ea-09d6-4942-bd38-d266ec8d3716",
                                "timeout_on": "2018-07-06T12:40:04.123456789Z",
                                "type": "msg_wait"
                            },
                            {
                                "created_on": "2018-07-06T12:30:07.123456789Z",
                                "msg": {
                                    "channel": {
                                        "name": "Nexmo",
                                        "uuid": "57f1078f-88aa-46f4-a59a-948a5739c03d"
                                    },
                                    "text": "I like blue!",
                                    "urn": "tel:+12065551212",
                                    "uuid": "9bf91c2b-ce58-4cef-aacc-281e03f69ab5"
                                },
                                "step_uuid": "692926ea-09d6-4942-bd38-d266ec8d3716",
                                "type": "msg_received"
                            },
                            {
                                "category": "Blue",
                                "created_on": "2018-07-06T12:30:09.123456789Z",
                                "input": "I like blue!",
                                "name": "Favorite Color",
                                "step_uuid": "692926ea-09d6-4942-bd38-d266ec8d3716",
                                "type": "run_result_changed",
                                "value": "blue"
                            },
                            {
                                "created_on": "2018-07-06T12:30:11.123456789Z",
                                "language": "fra",
                                "step_uuid": "c34b6c7d-fa06-4563-92a3-d648ab64bccb",
                                "type": "contact_language_changed"
                            },
                            {
                                "created_on": "2018-07-06T12:30:12.123456789Z",
                                "msg": {
                                    "channel": {
                                        "name": "Android Channel",
                                        "uuid": "57f1078f-88aa-46f4-a59a-948a5739c03d"
                                    },
                                    "text": "Blue! Bien sur! Quelle est votes soda preferee? (pepsi/coke)",
                                    "urn": "tel:+12065551212",
                                    "uuid": "5802813d-6c58-4292-8228-9728778b6c98"
                                },
                                "step_uuid": "c34b6c7d-fa06-4563-92a3-d648ab64bccb",
                                "type": "msg_created"
                            },
                            {
                                "created_on": "2018-07-06T12:30:14.123456789Z",
                                "step_uuid": "c34b6c7d-fa06-4563-92a3-d648ab64bccb",
                                "timeout_on": "2018-07-06T12:40:13.123456789Z",
                                "type": "msg_wait"
                            }
                        ],
                        "exited_on": null,
                        "expires_on": "2018-07-06T12:30:06.123456789Z",
                        "flow": {
                            "name": "U-Report Registration Flow",
                            "uuid": "615b8a0f-588c-4d20-a05f-363b0b4ce6f4"
                        },
                        "input": {
                            "channel": {
                                "name": "Android Channel",
                                "uuid": "57f1078f-88aa-46f4-a59a-948a5739c03d"
                            },
                            "created_on": "2000-01-01T00:00:00Z",
                            "text": "I like blue!",
                            "type": "msg",
                            "urn": "tel:+12065551212",
                            "uuid": "9bf91c2b-ce58-4cef-aacc-281e03f69ab5"
                        },
                        "path": [
                            {
                                "arrived_on": "2018-07-06T12:30:02.123456789Z",
                                "exit_uuid": "c70fe86c-9aac-4cc2-a5cb-d35cbe3fed6e",
                                "node_uuid": "46d51f50-58de-49da-8d13-dadbf322685d",
                                "uuid": "692926ea-09d6-4942-bd38-d266ec8d3716"
                            },
                            {
                                "arrived_on": "2018-07-06T12:30:10.123456789Z",
                                "node_uuid": "11a772f3-3ca2-4429-8b33-20fdcfc2b69e",
                                "uuid": "c34b6c7d-fa06-4563-92a3-d648ab64bccb"
                            }
                        ],
                        "results": {
                            "favorite_color": {
                                "category": "Blue",
                                "created_on": "2018-07-06T12:30:08.123456789Z",
                                "input": "I like blue!",
                                "name": "Favorite Color",
                                "node_uuid": "46d51f50-58de-49da-8d13-dadbf322685d",
                                "value": "blue"
                            }
                        },
                        "status": "waiting",
                        "uuid": "d2f852ec-7b4e-457f-ae7f-f8b243c49ff5"
                    }
                ],
                "status": "waiting",
                "trigger": {
                    "contact": {
                        "created_on": "2000-01-01T00:00:00Z",
                        "fields": {
                            "first_name": {
                                "text": "Ben"
                            },
                            "state": {
                                "state": "Ecuador > Azuay",
                                "text": "Ecuador > Azuay"
                            }
                        },
                        "id": 1234567,
                        "language": "eng",
                        "name": "Ben Haggerty",
                        "timezone": "America/Guayaquil",
                        "urns": [
                            "tel:+12065551212",
                            "facebook:1122334455667788",
                            "mailto:ben@macklemore"
                        ],
                        "uuid": "ba96bf7f-bc2a-4873-a7c7-254d1927c4e3"
                    },
                    "environment": {
                        "date_format": "YYYY-MM-DD",
                        "languages": [
                            "eng"
                        ],
                        "redaction_policy": "none",
                        "time_format": "hh:mm",
                        "timezone": "America/Los_Angeles"
                    },
                    "flow": {
                        "name": "Registration",
                        "uuid": "615b8a0f-588c-4d20-a05f-363b0b4ce6f4"
                    },
                    "triggered_on": "2000-01-01T00:00:00Z",
                    "type": "manual"
                },
                "wait": {
                    "timeout": 600,
                    "timeout_on": "2018-07-06T12:40:13.123456789Z",
                    "type": "msg"
                }
            }
        },
        {
<<<<<<< HEAD
            "events": [],
=======
            "events": [
                {
                    "category": "Coke",
                    "created_on": "2018-07-06T12:30:16.123456789Z",
                    "input": "Coke",
                    "name": "Soda",
                    "step_uuid": "c34b6c7d-fa06-4563-92a3-d648ab64bccb",
                    "type": "run_result_changed",
                    "value": "Coke"
                },
                {
                    "created_on": "2018-07-06T12:30:20.123456789Z",
                    "request": "POST /?cmd=success HTTP/1.1\r\nHost: 127.0.0.1:49999\r\nUser-Agent: goflow-testing\r\nContent-Length: 69\r\nAccept-Encoding: gzip\r\n\r\n{ \"contact\": \"ba96bf7f-bc2a-4873-a7c7-254d1927c4e3\", \"soda\": \"Coke\" }",
                    "response": "HTTP/1.1 200 OK\r\nContent-Length: 16\r\nContent-Type: text/plain; charset=utf-8\r\nDate: Wed, 11 Apr 2018 18:24:30 GMT\r\n\r\n{ \"ok\": \"true\" }",
                    "status": "success",
                    "step_uuid": "970b8069-50f5-4f6f-8f41-6b2d9f33d623",
                    "time_taken": 1000,
                    "type": "webhook_called",
                    "url": "http://127.0.0.1:49999/?cmd=success"
                },
                {
                    "created_on": "2018-07-06T12:30:21.123456789Z",
                    "msg": {
                        "channel": {
                            "name": "Android Channel",
                            "uuid": "57f1078f-88aa-46f4-a59a-948a5739c03d"
                        },
                        "text": "Parfait, vous avez finis et tu aimes Coke",
                        "urn": "tel:+12065551212",
                        "uuid": "5ecda5fc-951c-437b-a17e-f85e49829fb9"
                    },
                    "step_uuid": "970b8069-50f5-4f6f-8f41-6b2d9f33d623",
                    "type": "msg_created"
                }
            ],
>>>>>>> cf14e447
            "session": {
                "contact": {
                    "created_on": "2000-01-01T00:00:00Z",
                    "fields": {
                        "first_name": {
                            "text": "Ben"
                        },
                        "state": {
                            "state": "Ecuador > Azuay",
                            "text": "Ecuador > Azuay"
                        }
                    },
                    "id": 1234567,
                    "language": "fra",
                    "name": "Ben Haggerty",
                    "timezone": "America/Guayaquil",
                    "urns": [
                        "tel:+12065551212",
                        "facebook:1122334455667788",
                        "mailto:ben@macklemore"
                    ],
                    "uuid": "ba96bf7f-bc2a-4873-a7c7-254d1927c4e3"
                },
                "environment": {
                    "date_format": "YYYY-MM-DD",
                    "languages": [
                        "eng"
                    ],
                    "redaction_policy": "none",
                    "time_format": "hh:mm",
                    "timezone": "America/Los_Angeles"
                },
                "runs": [
                    {
                        "created_on": "2018-07-06T12:30:00.123456789Z",
                        "events": [
                            {
                                "created_on": "2018-07-06T12:30:03.123456789Z",
                                "msg": {
                                    "channel": {
                                        "name": "Android Channel",
                                        "uuid": "57f1078f-88aa-46f4-a59a-948a5739c03d"
                                    },
                                    "text": "Hi Ben Haggerty! What is your favorite color? (red/blue) Your number is (206) 555-1212",
                                    "urn": "tel:+12065551212",
                                    "uuid": "8720f157-ca1c-432f-9c0b-2014ddc77094"
                                },
                                "step_uuid": "692926ea-09d6-4942-bd38-d266ec8d3716",
                                "type": "msg_created"
                            },
                            {
                                "created_on": "2018-07-06T12:30:05.123456789Z",
                                "step_uuid": "692926ea-09d6-4942-bd38-d266ec8d3716",
                                "timeout_on": "2018-07-06T12:40:04.123456789Z",
                                "type": "msg_wait"
                            },
                            {
                                "created_on": "2018-07-06T12:30:07.123456789Z",
                                "msg": {
                                    "channel": {
                                        "name": "Nexmo",
                                        "uuid": "57f1078f-88aa-46f4-a59a-948a5739c03d"
                                    },
                                    "text": "I like blue!",
                                    "urn": "tel:+12065551212",
                                    "uuid": "9bf91c2b-ce58-4cef-aacc-281e03f69ab5"
                                },
                                "step_uuid": "692926ea-09d6-4942-bd38-d266ec8d3716",
                                "type": "msg_received"
                            },
                            {
                                "category": "Blue",
                                "created_on": "2018-07-06T12:30:09.123456789Z",
                                "input": "I like blue!",
                                "name": "Favorite Color",
                                "step_uuid": "692926ea-09d6-4942-bd38-d266ec8d3716",
                                "type": "run_result_changed",
                                "value": "blue"
                            },
                            {
                                "created_on": "2018-07-06T12:30:11.123456789Z",
                                "language": "fra",
                                "step_uuid": "c34b6c7d-fa06-4563-92a3-d648ab64bccb",
                                "type": "contact_language_changed"
                            },
                            {
                                "created_on": "2018-07-06T12:30:12.123456789Z",
                                "msg": {
                                    "channel": {
                                        "name": "Android Channel",
                                        "uuid": "57f1078f-88aa-46f4-a59a-948a5739c03d"
                                    },
                                    "text": "Blue! Bien sur! Quelle est votes soda preferee? (pepsi/coke)",
                                    "urn": "tel:+12065551212",
                                    "uuid": "5802813d-6c58-4292-8228-9728778b6c98"
                                },
                                "step_uuid": "c34b6c7d-fa06-4563-92a3-d648ab64bccb",
                                "type": "msg_created"
                            },
                            {
                                "created_on": "2018-07-06T12:30:14.123456789Z",
                                "step_uuid": "c34b6c7d-fa06-4563-92a3-d648ab64bccb",
                                "timeout_on": "2018-07-06T12:40:13.123456789Z",
                                "type": "msg_wait"
                            },
                            {
                                "created_on": "2018-07-06T12:30:16.123456789Z",
                                "msg": {
                                    "channel": {
                                        "name": "Nexmo",
                                        "uuid": "57f1078f-88aa-46f4-a59a-948a5739c03d"
                                    },
                                    "text": "Coke",
                                    "urn": "tel:+12065551212",
                                    "uuid": "34bf602e-e86a-4957-8a47-fcb455e58cf4"
                                },
                                "step_uuid": "c34b6c7d-fa06-4563-92a3-d648ab64bccb",
                                "type": "msg_received"
                            },
                            {
                                "category": "Coke",
                                "created_on": "2018-07-06T12:30:18.123456789Z",
                                "input": "Coke",
                                "name": "Soda",
                                "step_uuid": "c34b6c7d-fa06-4563-92a3-d648ab64bccb",
                                "type": "run_result_changed",
                                "value": "Coke"
                            },
                            {
                                "created_on": "2018-07-06T12:30:20.123456789Z",
                                "request": "POST /?cmd=success HTTP/1.1\r\nHost: 127.0.0.1:49999\r\nUser-Agent: goflow-testing\r\nContent-Length: 69\r\nAccept-Encoding: gzip\r\n\r\n{ \"contact\": \"ba96bf7f-bc2a-4873-a7c7-254d1927c4e3\", \"soda\": \"Coke\" }",
                                "response": "HTTP/1.1 200 OK\r\nContent-Length: 16\r\nContent-Type: text/plain; charset=utf-8\r\nDate: Wed, 11 Apr 2018 18:24:30 GMT\r\n\r\n{ \"ok\": \"true\" }",
                                "status": "success",
                                "step_uuid": "970b8069-50f5-4f6f-8f41-6b2d9f33d623",
                                "time_taken": 1000,
                                "type": "webhook_called",
                                "url": "http://127.0.0.1:49999/?cmd=success"
                            },
                            {
                                "created_on": "2018-07-06T12:30:21.123456789Z",
                                "msg": {
                                    "channel": {
                                        "name": "Android Channel",
                                        "uuid": "57f1078f-88aa-46f4-a59a-948a5739c03d"
                                    },
                                    "text": "Parfait, vous avez finis et tu aimes Coke",
                                    "urn": "tel:+12065551212",
                                    "uuid": "5ecda5fc-951c-437b-a17e-f85e49829fb9"
                                },
                                "step_uuid": "970b8069-50f5-4f6f-8f41-6b2d9f33d623",
                                "type": "msg_created"
                            }
                        ],
                        "exited_on": "2018-07-06T12:30:22.123456789Z",
<<<<<<< HEAD
                        "expires_on": "2018-07-06T12:30:15.123456789Z",
=======
                        "expires_on": "2018-07-06T12:30:14.123456789Z",
>>>>>>> cf14e447
                        "flow": {
                            "name": "U-Report Registration Flow",
                            "uuid": "615b8a0f-588c-4d20-a05f-363b0b4ce6f4"
                        },
                        "input": {
                            "channel": {
                                "name": "Android Channel",
                                "uuid": "57f1078f-88aa-46f4-a59a-948a5739c03d"
                            },
                            "created_on": "2000-01-01T00:00:00Z",
                            "text": "Coke",
                            "type": "msg",
                            "urn": "tel:+12065551212",
                            "uuid": "34bf602e-e86a-4957-8a47-fcb455e58cf4"
                        },
                        "path": [
                            {
                                "arrived_on": "2018-07-06T12:30:02.123456789Z",
                                "exit_uuid": "c70fe86c-9aac-4cc2-a5cb-d35cbe3fed6e",
                                "node_uuid": "46d51f50-58de-49da-8d13-dadbf322685d",
                                "uuid": "692926ea-09d6-4942-bd38-d266ec8d3716"
                            },
                            {
                                "arrived_on": "2018-07-06T12:30:10.123456789Z",
                                "exit_uuid": "c7bca181-0cb3-4ec6-8555-f7e5644238ad",
                                "node_uuid": "11a772f3-3ca2-4429-8b33-20fdcfc2b69e",
                                "uuid": "c34b6c7d-fa06-4563-92a3-d648ab64bccb"
                            },
                            {
                                "arrived_on": "2018-07-06T12:30:19.123456789Z",
                                "node_uuid": "cefd2817-38a8-4ddb-af97-34fffac7e6db",
                                "uuid": "970b8069-50f5-4f6f-8f41-6b2d9f33d623"
                            }
                        ],
                        "results": {
                            "favorite_color": {
                                "category": "Blue",
                                "created_on": "2018-07-06T12:30:08.123456789Z",
                                "input": "I like blue!",
                                "name": "Favorite Color",
                                "node_uuid": "46d51f50-58de-49da-8d13-dadbf322685d",
                                "value": "blue"
                            },
                            "soda": {
                                "category": "Coke",
                                "created_on": "2018-07-06T12:30:17.123456789Z",
                                "input": "Coke",
                                "name": "Soda",
                                "node_uuid": "11a772f3-3ca2-4429-8b33-20fdcfc2b69e",
                                "value": "Coke"
                            }
                        },
                        "status": "completed",
                        "uuid": "d2f852ec-7b4e-457f-ae7f-f8b243c49ff5"
                    }
                ],
                "status": "completed",
                "trigger": {
                    "contact": {
                        "created_on": "2000-01-01T00:00:00Z",
                        "fields": {
                            "first_name": {
                                "text": "Ben"
                            },
                            "state": {
                                "state": "Ecuador > Azuay",
                                "text": "Ecuador > Azuay"
                            }
                        },
                        "id": 1234567,
                        "language": "eng",
                        "name": "Ben Haggerty",
                        "timezone": "America/Guayaquil",
                        "urns": [
                            "tel:+12065551212",
                            "facebook:1122334455667788",
                            "mailto:ben@macklemore"
                        ],
                        "uuid": "ba96bf7f-bc2a-4873-a7c7-254d1927c4e3"
                    },
                    "environment": {
                        "date_format": "YYYY-MM-DD",
                        "languages": [
                            "eng"
                        ],
                        "redaction_policy": "none",
                        "time_format": "hh:mm",
                        "timezone": "America/Los_Angeles"
                    },
                    "flow": {
                        "name": "Registration",
                        "uuid": "615b8a0f-588c-4d20-a05f-363b0b4ce6f4"
                    },
                    "triggered_on": "2000-01-01T00:00:00Z",
                    "type": "manual"
                }
            }
        }
    ],
    "resumes": [
        {
            "msg": {
                "channel": {
                    "name": "Nexmo",
                    "uuid": "57f1078f-88aa-46f4-a59a-948a5739c03d"
                },
                "text": "I like blue!",
                "urn": "tel:+12065551212",
                "uuid": "9bf91c2b-ce58-4cef-aacc-281e03f69ab5"
            },
            "resumed_on": "2000-01-01T00:00:00.000000000-00:00",
            "type": "msg"
        },
        {
            "msg": {
                "channel": {
                    "name": "Nexmo",
                    "uuid": "57f1078f-88aa-46f4-a59a-948a5739c03d"
                },
                "text": "Coke",
                "urn": "tel:+12065551212",
                "uuid": "34bf602e-e86a-4957-8a47-fcb455e58cf4"
            },
            "resumed_on": "2000-01-01T00:00:00.000000000-00:00",
            "type": "msg"
        }
    ],
    "trigger": {
        "contact": {
            "created_on": "2000-01-01T00:00:00.000000000-00:00",
            "fields": {
                "first_name": {
                    "text": "Ben"
                },
                "state": {
                    "state": "Ecuador > Azuay",
                    "text": "Ecuador > Azuay"
                }
            },
            "id": 1234567,
            "language": "eng",
            "name": "Ben Haggerty",
            "timezone": "America/Guayaquil",
            "urns": [
                "tel:+12065551212",
                "facebook:1122334455667788",
                "mailto:ben@macklemore"
            ],
            "uuid": "ba96bf7f-bc2a-4873-a7c7-254d1927c4e3"
        },
        "environment": {
            "date_format": "YYYY-MM-DD",
            "languages": [
                "eng"
            ],
            "time_format": "hh:mm",
            "timezone": "America/Los_Angeles"
        },
        "flow": {
            "name": "Registration",
            "uuid": "615b8a0f-588c-4d20-a05f-363b0b4ce6f4"
        },
        "triggered_on": "2000-01-01T00:00:00.000000000-00:00",
        "type": "manual"
    }
}<|MERGE_RESOLUTION|>--- conflicted
+++ resolved
@@ -323,45 +323,7 @@
             }
         },
         {
-<<<<<<< HEAD
             "events": [],
-=======
-            "events": [
-                {
-                    "category": "Coke",
-                    "created_on": "2018-07-06T12:30:16.123456789Z",
-                    "input": "Coke",
-                    "name": "Soda",
-                    "step_uuid": "c34b6c7d-fa06-4563-92a3-d648ab64bccb",
-                    "type": "run_result_changed",
-                    "value": "Coke"
-                },
-                {
-                    "created_on": "2018-07-06T12:30:20.123456789Z",
-                    "request": "POST /?cmd=success HTTP/1.1\r\nHost: 127.0.0.1:49999\r\nUser-Agent: goflow-testing\r\nContent-Length: 69\r\nAccept-Encoding: gzip\r\n\r\n{ \"contact\": \"ba96bf7f-bc2a-4873-a7c7-254d1927c4e3\", \"soda\": \"Coke\" }",
-                    "response": "HTTP/1.1 200 OK\r\nContent-Length: 16\r\nContent-Type: text/plain; charset=utf-8\r\nDate: Wed, 11 Apr 2018 18:24:30 GMT\r\n\r\n{ \"ok\": \"true\" }",
-                    "status": "success",
-                    "step_uuid": "970b8069-50f5-4f6f-8f41-6b2d9f33d623",
-                    "time_taken": 1000,
-                    "type": "webhook_called",
-                    "url": "http://127.0.0.1:49999/?cmd=success"
-                },
-                {
-                    "created_on": "2018-07-06T12:30:21.123456789Z",
-                    "msg": {
-                        "channel": {
-                            "name": "Android Channel",
-                            "uuid": "57f1078f-88aa-46f4-a59a-948a5739c03d"
-                        },
-                        "text": "Parfait, vous avez finis et tu aimes Coke",
-                        "urn": "tel:+12065551212",
-                        "uuid": "5ecda5fc-951c-437b-a17e-f85e49829fb9"
-                    },
-                    "step_uuid": "970b8069-50f5-4f6f-8f41-6b2d9f33d623",
-                    "type": "msg_created"
-                }
-            ],
->>>>>>> cf14e447
             "session": {
                 "contact": {
                     "created_on": "2000-01-01T00:00:00Z",
@@ -491,7 +453,7 @@
                                 "value": "Coke"
                             },
                             {
-                                "created_on": "2018-07-06T12:30:20.123456789Z",
+                                "created_on": "2018-07-06T12:30:22.123456789Z",
                                 "request": "POST /?cmd=success HTTP/1.1\r\nHost: 127.0.0.1:49999\r\nUser-Agent: goflow-testing\r\nContent-Length: 69\r\nAccept-Encoding: gzip\r\n\r\n{ \"contact\": \"ba96bf7f-bc2a-4873-a7c7-254d1927c4e3\", \"soda\": \"Coke\" }",
                                 "response": "HTTP/1.1 200 OK\r\nContent-Length: 16\r\nContent-Type: text/plain; charset=utf-8\r\nDate: Wed, 11 Apr 2018 18:24:30 GMT\r\n\r\n{ \"ok\": \"true\" }",
                                 "status": "success",
@@ -501,7 +463,7 @@
                                 "url": "http://127.0.0.1:49999/?cmd=success"
                             },
                             {
-                                "created_on": "2018-07-06T12:30:21.123456789Z",
+                                "created_on": "2018-07-06T12:30:23.123456789Z",
                                 "msg": {
                                     "channel": {
                                         "name": "Android Channel",
@@ -515,12 +477,8 @@
                                 "type": "msg_created"
                             }
                         ],
-                        "exited_on": "2018-07-06T12:30:22.123456789Z",
-<<<<<<< HEAD
+                        "exited_on": "2018-07-06T12:30:24.123456789Z",
                         "expires_on": "2018-07-06T12:30:15.123456789Z",
-=======
-                        "expires_on": "2018-07-06T12:30:14.123456789Z",
->>>>>>> cf14e447
                         "flow": {
                             "name": "U-Report Registration Flow",
                             "uuid": "615b8a0f-588c-4d20-a05f-363b0b4ce6f4"
