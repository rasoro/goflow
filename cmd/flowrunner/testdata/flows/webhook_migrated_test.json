--- conflicted
+++ resolved
@@ -74,52 +74,7 @@
             }
         },
         {
-<<<<<<< HEAD
             "events": [],
-=======
-            "events": [
-                {
-                    "category": "Other",
-                    "created_on": "2018-07-06T12:30:06.123456789Z",
-                    "input": "Ryan Lewis",
-                    "name": "Country Response",
-                    "step_uuid": "692926ea-09d6-4942-bd38-d266ec8d3716",
-                    "type": "run_result_changed",
-                    "value": "Ryan Lewis"
-                },
-                {
-                    "created_on": "2018-07-06T12:30:10.123456789Z",
-                    "request": "GET /?cmd=echo&content=%7B%22exists%22%3A%22valid%22%7D HTTP/1.1\r\nHost: 127.0.0.1:49999\r\nUser-Agent: goflow-testing\r\nAccept-Encoding: gzip\r\n\r\n",
-                    "response": "HTTP/1.1 200 OK\r\nContent-Length: 18\r\nContent-Type: text/plain; charset=utf-8\r\nDate: Wed, 11 Apr 2018 18:24:30 GMT\r\n\r\n{\"exists\":\"valid\"}",
-                    "status": "success",
-                    "step_uuid": "8720f157-ca1c-432f-9c0b-2014ddc77094",
-                    "time_taken": 1000,
-                    "type": "webhook_called",
-                    "url": "http://127.0.0.1:49999/?cmd=echo&content=%7B%22exists%22%3A%22valid%22%7D"
-                },
-                {
-                    "category": "Success",
-                    "created_on": "2018-07-06T12:30:12.123456789Z",
-                    "extra": {
-                        "exists": "valid"
-                    },
-                    "input": "GET http://127.0.0.1:49999/?cmd=echo&content=%7B%22exists%22%3A%22valid%22%7D",
-                    "name": "Country Webhook",
-                    "step_uuid": "8720f157-ca1c-432f-9c0b-2014ddc77094",
-                    "type": "run_result_changed",
-                    "value": "200"
-                },
-                {
-                    "category": "Valid",
-                    "created_on": "2018-07-06T12:30:15.123456789Z",
-                    "input": "valid",
-                    "name": "Country",
-                    "step_uuid": "c34b6c7d-fa06-4563-92a3-d648ab64bccb",
-                    "type": "run_result_changed",
-                    "value": "valid"
-                }
-            ],
->>>>>>> cf14e447
             "session": {
                 "contact": {
                     "created_on": "2000-01-01T00:00:00Z",
@@ -168,11 +123,7 @@
                                 "value": "Ryan Lewis"
                             },
                             {
-<<<<<<< HEAD
-                                "created_on": "2018-07-06T12:30:09.123456789Z",
-=======
-                                "created_on": "2018-07-06T12:30:10.123456789Z",
->>>>>>> cf14e447
+                                "created_on": "2018-07-06T12:30:11.123456789Z",
                                 "request": "GET /?cmd=echo&content=%7B%22exists%22%3A%22valid%22%7D HTTP/1.1\r\nHost: 127.0.0.1:49999\r\nUser-Agent: goflow-testing\r\nAccept-Encoding: gzip\r\n\r\n",
                                 "response": "HTTP/1.1 200 OK\r\nContent-Length: 18\r\nContent-Type: text/plain; charset=utf-8\r\nDate: Wed, 11 Apr 2018 18:24:30 GMT\r\n\r\n{\"exists\":\"valid\"}",
                                 "status": "success",
@@ -183,11 +134,7 @@
                             },
                             {
                                 "category": "Success",
-<<<<<<< HEAD
-                                "created_on": "2018-07-06T12:30:11.123456789Z",
-=======
-                                "created_on": "2018-07-06T12:30:12.123456789Z",
->>>>>>> cf14e447
+                                "created_on": "2018-07-06T12:30:13.123456789Z",
                                 "extra": {
                                     "exists": "valid"
                                 },
@@ -199,11 +146,7 @@
                             },
                             {
                                 "category": "Valid",
-<<<<<<< HEAD
-                                "created_on": "2018-07-06T12:30:14.123456789Z",
-=======
-                                "created_on": "2018-07-06T12:30:15.123456789Z",
->>>>>>> cf14e447
+                                "created_on": "2018-07-06T12:30:16.123456789Z",
                                 "input": "valid",
                                 "name": "Country",
                                 "step_uuid": "c34b6c7d-fa06-4563-92a3-d648ab64bccb",
@@ -211,11 +154,7 @@
                                 "value": "valid"
                             }
                         ],
-<<<<<<< HEAD
-                        "exited_on": "2018-07-06T12:30:15.123456789Z",
-=======
-                        "exited_on": "2018-07-06T12:30:16.123456789Z",
->>>>>>> cf14e447
+                        "exited_on": "2018-07-06T12:30:17.123456789Z",
                         "expires_on": "2018-07-06T12:30:04.123456789Z",
                         "flow": {
                             "name": "Migrated Webhook",
@@ -242,11 +181,7 @@
                                 "uuid": "8720f157-ca1c-432f-9c0b-2014ddc77094"
                             },
                             {
-<<<<<<< HEAD
-                                "arrived_on": "2018-07-06T12:30:12.123456789Z",
-=======
-                                "arrived_on": "2018-07-06T12:30:13.123456789Z",
->>>>>>> cf14e447
+                                "arrived_on": "2018-07-06T12:30:14.123456789Z",
                                 "exit_uuid": "6f805614-04dd-496f-9d41-e0dfc22121e3",
                                 "node_uuid": "e5d0c54c-7702-4e6b-9080-3de1a120a647",
                                 "uuid": "c34b6c7d-fa06-4563-92a3-d648ab64bccb"
@@ -255,11 +190,7 @@
                         "results": {
                             "country": {
                                 "category": "Valid",
-<<<<<<< HEAD
-                                "created_on": "2018-07-06T12:30:13.123456789Z",
-=======
-                                "created_on": "2018-07-06T12:30:14.123456789Z",
->>>>>>> cf14e447
+                                "created_on": "2018-07-06T12:30:15.123456789Z",
                                 "input": "valid",
                                 "name": "Country",
                                 "node_uuid": "e5d0c54c-7702-4e6b-9080-3de1a120a647",
@@ -275,11 +206,7 @@
                             },
                             "country_webhook": {
                                 "category": "Success",
-<<<<<<< HEAD
-                                "created_on": "2018-07-06T12:30:10.123456789Z",
-=======
-                                "created_on": "2018-07-06T12:30:11.123456789Z",
->>>>>>> cf14e447
+                                "created_on": "2018-07-06T12:30:12.123456789Z",
                                 "extra": {
                                     "exists": "valid"
                                 },
