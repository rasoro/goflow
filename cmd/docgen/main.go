package main

// generate full docs with:
//
// go install github.com/nyaruka/goflow/cmd/docgen; docgen

import (
	"fmt"
	"os"
<<<<<<< HEAD
	"os/exec"
	"path"
	"regexp"
	"strings"
	"text/template"

	"github.com/nyaruka/goflow/cmd/docgen/context"
	"github.com/nyaruka/goflow/utils"
=======
>>>>>>> 4efbfe9d

	"github.com/pkg/errors"
)

const (
	outputDir string = "docs"
)

<<<<<<< HEAD
var ctx = context.NewContext()

type urlResolver func(string, string) (string, error)
=======
type generatorFunc func(baseDir string, outputDir string, items map[string][]*TaggedItem) error
type generator struct {
	name     string
	function generatorFunc
}

var generators []generator
>>>>>>> 4efbfe9d

func registerGenerator(name string, fn generatorFunc) {
	generators = append(generators, generator{name, fn})
}

func main() {
	if err := GenerateDocs(".", outputDir); err != nil {
		fmt.Println(err.Error())
		os.Exit(1)
	}
}

// GenerateDocs generates all documentation outputs
func GenerateDocs(baseDir string, outputDir string) error {
	fmt.Println("Processing sources...")

	// extract all documented items from the source code
	taggedItems, err := FindAllTaggedItems(baseDir)
	if err != nil {
		return errors.Wrap(err, "error extracting tagged items")
	}

	for k, v := range taggedItems {
		fmt.Printf(" > Found %d tagged items with tag %s\n", len(v), k)
	}

<<<<<<< HEAD
	fmt.Println("Generating context map...")

	if err := generateContextMap(outputDir, ctx); err != nil {
		return errors.Wrap(err, "error generating context map")
	}

	fmt.Println("Generating function listing...")

	return generateFunctionListing(outputDir, items["function"])
}

func renderDocs(baseDir string, outputDir string, items map[string][]*documentedItem) error {
	// render items as context for the main doc templates
	context, err := buildDocsContext(items)
	if err != nil {
		return errors.Wrap(err, "error building docs context")
	}

	// to post-process templates to resolve links between templates
	linkResolver, linkTargets := createLinkResolver(items)

	// ensure our output directory exists
	if err := os.MkdirAll(path.Join(outputDir), 0777); err != nil {
		return err
	}
	if err := os.MkdirAll(path.Join(outputDir, "md"), 0777); err != nil {
		return err
	}

	for _, template := range templates {
		templatePath := path.Join(baseDir, templateDir, template.path)
		renderedPath := path.Join(outputDir, "md", template.path)
		htmlPath := path.Join(outputDir, template.path[0:len(template.path)-3]+".html")

		if err := renderTemplate(templatePath, renderedPath, context, linkResolver, linkTargets); err != nil {
			return errors.Wrapf(err, "error rendering template %s", templatePath)
		}
=======
	// invoke doc generators...
>>>>>>> 4efbfe9d

	for _, g := range generators {
		fmt.Printf("Invoking generator: %s...\n", g.name)

		if err := g.function(baseDir, outputDir, taggedItems); err != nil {
			return errors.Wrapf(err, "error invoking generator %s", g.name)
		}
<<<<<<< HEAD

		fmt.Printf(" > Rendered %s > %s > %s\n", templatePath, renderedPath, htmlPath)
	}

	return nil
}

// renders a markdown template
func renderTemplate(src, dst string, context map[string]string, resolver urlResolver, linkTargets map[string]bool) error {
	// generate our complete docs
	docTpl, err := template.ParseFiles(src)
	if err != nil {
		return errors.Wrap(err, "error reading template file")
	}

	output := &strings.Builder{}
	if err := docTpl.Execute(output, context); err != nil {
		return errors.Wrap(err, "error executing template")
	}

	processed := resolveLinks(output.String(), resolver, linkTargets)

	return ioutil.WriteFile(dst, []byte(processed), 0666)
}

// converts a markdown file to HTML
func renderHTML(src, dst, htmlTemplate string, variables map[string]string) error {
	panDocArgs := []string{
		"--from=markdown",
		"--to=html",
		"-o", dst,
		"--standalone",
		"--template=" + htmlTemplate,
		"--toc",
		"--toc-depth=1",
	}

	for k, v := range variables {
		panDocArgs = append(panDocArgs, fmt.Sprintf("--variable=%s:%s", k, v))
	}

	panDocArgs = append(panDocArgs, src)
	return exec.Command("pandoc", panDocArgs...).Run()
}

func createLinkResolver(items map[string][]*documentedItem) (urlResolver, map[string]bool) {
	linkTargets := make(map[string]bool)
	typeTemplates := make(map[string]string)

	for _, ds := range docSets {
		for _, item := range items[ds.tag] {
			linkTargets[ds.tag+":"+item.tagValue] = true
		}
	}

	for _, template := range templates {
		for _, typeTag := range template.containsTypes {
			typeTemplates[typeTag] = fmt.Sprintf("%s.html#%s:%%s", template.path[0:len(template.path)-3], typeTag)
		}
	}

	return func(tag string, val string) (string, error) {
		linkTpl := typeTemplates[tag]
		if linkTpl == "" {
			return "", errors.Errorf("no link template for type %s", tag)
		}
		return fmt.Sprintf(linkTpl, val), nil
	}, linkTargets
}

func resolveLinks(s string, resolver urlResolver, targets map[string]bool) string {
	r := regexp.MustCompile(`\[\w+:\w+\]`)
	return r.ReplaceAllStringFunc(s, func(old string) string {
		target := old[1 : len(old)-1]
		if !targets[target] {
			panic(fmt.Sprintf("found link to %s which is not a valid target", target))
		}

		groups := strings.Split(target, ":")
		url, err := resolver(groups[0], groups[1])
		if err != nil {
			panic(err.Error())
		}
		return fmt.Sprintf("[%s](%s)", groups[1], url)
	})
}

// copies a file from one path to another
func copyFile(src, dst string) error {
	contents, err := ioutil.ReadFile(src)
	if err != nil {
		return err
	}
	return ioutil.WriteFile(dst, contents, 0666)
}

type functionExample struct {
	Template string `json:"template"`
	Output   string `json:"output"`
}

type functionListing struct {
	Signature string             `json:"signature"`
	Summary   string             `json:"summary"`
	Detail    string             `json:"detail"`
	Examples  []*functionExample `json:"examples"`
}

func generateFunctionListing(outputDir string, funcItems []*documentedItem) error {
	listings := make([]*functionListing, len(funcItems))
	for i, funcItem := range funcItems {
		summary := funcItem.description[0]
		detail := strings.TrimSpace(strings.Join(funcItem.description[1:len(funcItem.description)-1], "\n"))

		examples := make([]*functionExample, len(funcItem.examples))
		for j := range funcItem.examples {
			parts := strings.Split(funcItem.examples[j], "→")
			examples[j] = &functionExample{Template: strings.TrimSpace(parts[0]), Output: strings.TrimSpace(parts[1])}
		}

		listings[i] = &functionListing{
			Signature: funcItem.tagValue + funcItem.tagExtra,
			Summary:   summary,
			Detail:    detail,
			Examples:  examples,
		}
	}

	data, err := utils.JSONMarshalPretty(listings)
	if err != nil {
		return err
	}

	listingPath := path.Join(outputDir, "functions.json")

	if err := ioutil.WriteFile(listingPath, []byte(data), 0666); err != nil {
		return err
	}

	// print table of function signatures and summaries
	//fmt.Printf("|Summary                                      |Signature                                                                                           |\n")
	//fmt.Printf("|---------------------------------------------|----------------------------------------------------------------------------------------------------|\n")
	//for _, fn := range listings {
	//	fmt.Printf("|%-45s|%-100s|\n", fn.Signature, fn.Summary)
	//}

	return nil
}

func generateContextMap(outputDir string, ctx *context.Context) error {
	// the dynamic types in the context aren't described in the code so we add them manually here
	ctx.AddType(context.NewDynamicType("fields", "field-keys", context.NewProperty("{key}", "{key} for the contact", "any")))
	ctx.AddType(context.NewDynamicType("results", "result-keys", context.NewProperty("{key}", "{key} value for the run", "result")))
	ctx.AddType(context.NewDynamicType("urns", "urn-schemes", context.NewProperty("{key}", "the {key} URN for the contact", "text")))

	if err := ctx.Validate(); err != nil {
		return err
=======
>>>>>>> 4efbfe9d
	}

	marshaled, _ := utils.JSONMarshalPretty(ctx)
	ioutil.WriteFile(path.Join(outputDir, "context.json"), marshaled, 0755)
	return nil
}<|MERGE_RESOLUTION|>--- conflicted
+++ resolved
@@ -7,17 +7,6 @@
 import (
 	"fmt"
 	"os"
-<<<<<<< HEAD
-	"os/exec"
-	"path"
-	"regexp"
-	"strings"
-	"text/template"
-
-	"github.com/nyaruka/goflow/cmd/docgen/context"
-	"github.com/nyaruka/goflow/utils"
-=======
->>>>>>> 4efbfe9d
 
 	"github.com/pkg/errors"
 )
@@ -26,11 +15,6 @@
 	outputDir string = "docs"
 )
 
-<<<<<<< HEAD
-var ctx = context.NewContext()
-
-type urlResolver func(string, string) (string, error)
-=======
 type generatorFunc func(baseDir string, outputDir string, items map[string][]*TaggedItem) error
 type generator struct {
 	name     string
@@ -38,7 +22,6 @@
 }
 
 var generators []generator
->>>>>>> 4efbfe9d
 
 func registerGenerator(name string, fn generatorFunc) {
 	generators = append(generators, generator{name, fn})
@@ -65,47 +48,7 @@
 		fmt.Printf(" > Found %d tagged items with tag %s\n", len(v), k)
 	}
 
-<<<<<<< HEAD
-	fmt.Println("Generating context map...")
-
-	if err := generateContextMap(outputDir, ctx); err != nil {
-		return errors.Wrap(err, "error generating context map")
-	}
-
-	fmt.Println("Generating function listing...")
-
-	return generateFunctionListing(outputDir, items["function"])
-}
-
-func renderDocs(baseDir string, outputDir string, items map[string][]*documentedItem) error {
-	// render items as context for the main doc templates
-	context, err := buildDocsContext(items)
-	if err != nil {
-		return errors.Wrap(err, "error building docs context")
-	}
-
-	// to post-process templates to resolve links between templates
-	linkResolver, linkTargets := createLinkResolver(items)
-
-	// ensure our output directory exists
-	if err := os.MkdirAll(path.Join(outputDir), 0777); err != nil {
-		return err
-	}
-	if err := os.MkdirAll(path.Join(outputDir, "md"), 0777); err != nil {
-		return err
-	}
-
-	for _, template := range templates {
-		templatePath := path.Join(baseDir, templateDir, template.path)
-		renderedPath := path.Join(outputDir, "md", template.path)
-		htmlPath := path.Join(outputDir, template.path[0:len(template.path)-3]+".html")
-
-		if err := renderTemplate(templatePath, renderedPath, context, linkResolver, linkTargets); err != nil {
-			return errors.Wrapf(err, "error rendering template %s", templatePath)
-		}
-=======
 	// invoke doc generators...
->>>>>>> 4efbfe9d
 
 	for _, g := range generators {
 		fmt.Printf("Invoking generator: %s...\n", g.name)
@@ -113,169 +56,7 @@
 		if err := g.function(baseDir, outputDir, taggedItems); err != nil {
 			return errors.Wrapf(err, "error invoking generator %s", g.name)
 		}
-<<<<<<< HEAD
-
-		fmt.Printf(" > Rendered %s > %s > %s\n", templatePath, renderedPath, htmlPath)
 	}
 
 	return nil
-}
-
-// renders a markdown template
-func renderTemplate(src, dst string, context map[string]string, resolver urlResolver, linkTargets map[string]bool) error {
-	// generate our complete docs
-	docTpl, err := template.ParseFiles(src)
-	if err != nil {
-		return errors.Wrap(err, "error reading template file")
-	}
-
-	output := &strings.Builder{}
-	if err := docTpl.Execute(output, context); err != nil {
-		return errors.Wrap(err, "error executing template")
-	}
-
-	processed := resolveLinks(output.String(), resolver, linkTargets)
-
-	return ioutil.WriteFile(dst, []byte(processed), 0666)
-}
-
-// converts a markdown file to HTML
-func renderHTML(src, dst, htmlTemplate string, variables map[string]string) error {
-	panDocArgs := []string{
-		"--from=markdown",
-		"--to=html",
-		"-o", dst,
-		"--standalone",
-		"--template=" + htmlTemplate,
-		"--toc",
-		"--toc-depth=1",
-	}
-
-	for k, v := range variables {
-		panDocArgs = append(panDocArgs, fmt.Sprintf("--variable=%s:%s", k, v))
-	}
-
-	panDocArgs = append(panDocArgs, src)
-	return exec.Command("pandoc", panDocArgs...).Run()
-}
-
-func createLinkResolver(items map[string][]*documentedItem) (urlResolver, map[string]bool) {
-	linkTargets := make(map[string]bool)
-	typeTemplates := make(map[string]string)
-
-	for _, ds := range docSets {
-		for _, item := range items[ds.tag] {
-			linkTargets[ds.tag+":"+item.tagValue] = true
-		}
-	}
-
-	for _, template := range templates {
-		for _, typeTag := range template.containsTypes {
-			typeTemplates[typeTag] = fmt.Sprintf("%s.html#%s:%%s", template.path[0:len(template.path)-3], typeTag)
-		}
-	}
-
-	return func(tag string, val string) (string, error) {
-		linkTpl := typeTemplates[tag]
-		if linkTpl == "" {
-			return "", errors.Errorf("no link template for type %s", tag)
-		}
-		return fmt.Sprintf(linkTpl, val), nil
-	}, linkTargets
-}
-
-func resolveLinks(s string, resolver urlResolver, targets map[string]bool) string {
-	r := regexp.MustCompile(`\[\w+:\w+\]`)
-	return r.ReplaceAllStringFunc(s, func(old string) string {
-		target := old[1 : len(old)-1]
-		if !targets[target] {
-			panic(fmt.Sprintf("found link to %s which is not a valid target", target))
-		}
-
-		groups := strings.Split(target, ":")
-		url, err := resolver(groups[0], groups[1])
-		if err != nil {
-			panic(err.Error())
-		}
-		return fmt.Sprintf("[%s](%s)", groups[1], url)
-	})
-}
-
-// copies a file from one path to another
-func copyFile(src, dst string) error {
-	contents, err := ioutil.ReadFile(src)
-	if err != nil {
-		return err
-	}
-	return ioutil.WriteFile(dst, contents, 0666)
-}
-
-type functionExample struct {
-	Template string `json:"template"`
-	Output   string `json:"output"`
-}
-
-type functionListing struct {
-	Signature string             `json:"signature"`
-	Summary   string             `json:"summary"`
-	Detail    string             `json:"detail"`
-	Examples  []*functionExample `json:"examples"`
-}
-
-func generateFunctionListing(outputDir string, funcItems []*documentedItem) error {
-	listings := make([]*functionListing, len(funcItems))
-	for i, funcItem := range funcItems {
-		summary := funcItem.description[0]
-		detail := strings.TrimSpace(strings.Join(funcItem.description[1:len(funcItem.description)-1], "\n"))
-
-		examples := make([]*functionExample, len(funcItem.examples))
-		for j := range funcItem.examples {
-			parts := strings.Split(funcItem.examples[j], "→")
-			examples[j] = &functionExample{Template: strings.TrimSpace(parts[0]), Output: strings.TrimSpace(parts[1])}
-		}
-
-		listings[i] = &functionListing{
-			Signature: funcItem.tagValue + funcItem.tagExtra,
-			Summary:   summary,
-			Detail:    detail,
-			Examples:  examples,
-		}
-	}
-
-	data, err := utils.JSONMarshalPretty(listings)
-	if err != nil {
-		return err
-	}
-
-	listingPath := path.Join(outputDir, "functions.json")
-
-	if err := ioutil.WriteFile(listingPath, []byte(data), 0666); err != nil {
-		return err
-	}
-
-	// print table of function signatures and summaries
-	//fmt.Printf("|Summary                                      |Signature                                                                                           |\n")
-	//fmt.Printf("|---------------------------------------------|----------------------------------------------------------------------------------------------------|\n")
-	//for _, fn := range listings {
-	//	fmt.Printf("|%-45s|%-100s|\n", fn.Signature, fn.Summary)
-	//}
-
-	return nil
-}
-
-func generateContextMap(outputDir string, ctx *context.Context) error {
-	// the dynamic types in the context aren't described in the code so we add them manually here
-	ctx.AddType(context.NewDynamicType("fields", "field-keys", context.NewProperty("{key}", "{key} for the contact", "any")))
-	ctx.AddType(context.NewDynamicType("results", "result-keys", context.NewProperty("{key}", "{key} value for the run", "result")))
-	ctx.AddType(context.NewDynamicType("urns", "urn-schemes", context.NewProperty("{key}", "the {key} URN for the contact", "text")))
-
-	if err := ctx.Validate(); err != nil {
-		return err
-=======
->>>>>>> 4efbfe9d
-	}
-
-	marshaled, _ := utils.JSONMarshalPretty(ctx)
-	ioutil.WriteFile(path.Join(outputDir, "context.json"), marshaled, 0755)
-	return nil
 }