--- conflicted
+++ resolved
@@ -351,15 +351,9 @@
         ]
     },
     {
-<<<<<<< HEAD
-        "signature": "extract(array, properties...)",
-        "summary": "Takes a dict and returns a new dict by extracting only the named properties.",
-        "detail": "If a single property is specified, the function returns that single value. If multiple properties\nare specified the returned value is a new dict with those properties.",
-=======
         "signature": "extract(dict, properties...)",
         "summary": "Takes a dict and extracts the named property.",
         "detail": "",
->>>>>>> e6bf8a55
         "examples": [
             {
                 "template": "@(extract(contact.groups[0], \"name\"))",
